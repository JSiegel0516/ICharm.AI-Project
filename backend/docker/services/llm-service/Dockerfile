<<<<<<< HEAD
FROM python:3.12-slim AS base
=======
FROM python:3.13-slim AS base

# Install ONLY the build tools needed for Rust/C compilation
RUN apt-get update && apt-get install -y \
    gcc \
    g++ \
    && rm -rf /var/lib/apt/lists/*
>>>>>>> 4e7f5683

ENV PYTHONDONTWRITEBYTECODE=1 \
    PYTHONUNBUFFERED=1

WORKDIR /app

# Install system build dependencies required for Python wheels that use maturin/cargo (e.g. pydantic-core)
RUN apt-get update \
    && apt-get install -y --no-install-recommends build-essential cargo pkg-config \
    && rm -rf /var/lib/apt/lists/*

COPY requirements.txt .
RUN pip install --no-cache-dir -r requirements.txt

COPY . .

EXPOSE 8000

CMD ["uvicorn", "app.main:app", "--host", "0.0.0.0", "--port", "8000", "--reload"]
# Use --reload for development; remove it for production<|MERGE_RESOLUTION|>--- conflicted
+++ resolved
@@ -1,6 +1,3 @@
-<<<<<<< HEAD
-FROM python:3.12-slim AS base
-=======
 FROM python:3.13-slim AS base
 
 # Install ONLY the build tools needed for Rust/C compilation
@@ -8,7 +5,6 @@
     gcc \
     g++ \
     && rm -rf /var/lib/apt/lists/*
->>>>>>> 4e7f5683
 
 ENV PYTHONDONTWRITEBYTECODE=1 \
     PYTHONUNBUFFERED=1
