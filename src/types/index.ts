--- conflicted
+++ resolved
@@ -1,14 +1,8 @@
-<<<<<<< HEAD
-import type { HTMLAttributes } from 'react';
-
-export interface DatasetBackendDetails {
-=======
 import type { HTMLAttributes } from "react";
 
 export interface DatasetBackendDetails {
   id?: string | null;
   slug?: string | null;
->>>>>>> ca14b67f
   sourceName: string | null;
   datasetName: string;
   layerParameter: string | null;
@@ -17,11 +11,7 @@
   levels: string | null;
   levelValues: number[];
   levelUnits: string | null;
-<<<<<<< HEAD
-  stored: 'local' | 'cloud' | null;
-=======
   stored: "local" | "cloud" | null;
->>>>>>> ca14b67f
   inputFile: string | null;
   keyVariable: string | null;
   units: string | null;
@@ -35,67 +25,12 @@
 
 export interface Dataset {
   id: string;
-<<<<<<< HEAD
-=======
   backendId?: string | null;
   backendSlug?: string | null;
->>>>>>> ca14b67f
   name: string;
   description: string;
   units: string;
   colorScale: ColorScale;
-<<<<<<< HEAD
-  dataType: 'temperature' | 'precipitation' | 'wind' | 'pressure' | 'humidity';
-  temporalResolution: 'hourly' | 'daily' | 'monthly' | 'yearly';
-  backend?: DatasetBackendDetails;
-}
-
-export interface ControlPanelProps {
-  onShowSettings: () => void;
-}
-
-export interface ColorScale {
-  min: number;
-  max: number;
-  colors: string[];
-  labels: string[];
-}
-
-export interface ChatMessage {
-  id: string;
-  type: 'user' | 'bot';
-  message: string;
-  timestamp: Date;
-  sources?: Array<{
-    id: string;
-    title: string;
-    score: number;
-  }>;
-}
-
-export interface ChatMessageProps {
-  message: ChatMessage;
-}
-
-export interface ChatPageProps {
-  show: boolean;
-  onClose: () => void;
-}
-
-export interface GlobePosition {
-  latitude: number;
-  longitude: number;
-  zoom: number;
-}
-
-export interface WeatherData {
-  lat: number;
-  lng: number;
-  value: number;
-  timestamp: Date;
-}
-
-=======
   dataType: "temperature" | "precipitation" | "wind" | "pressure" | "humidity";
   temporalResolution: "hourly" | "daily" | "monthly" | "yearly";
   backend?: DatasetBackendDetails;
@@ -148,7 +83,6 @@
   timestamp: Date;
 }
 
->>>>>>> ca14b67f
 export interface RegionInfoPanelProps {
   show: boolean;
   onClose: () => void;
@@ -166,24 +100,6 @@
   className?: string;
   currentDataset?: Dataset;
   selectedDate?: Date;
-<<<<<<< HEAD
-}
-
-export interface SettingsIconHandle {
-  startAnimation: () => void;
-  stopAnimation: () => void;
-}
-
-
-export interface SettingsIconProps extends HTMLAttributes<HTMLDivElement> {
-  size?: number;
-}
-
-export interface AppState {
-  showSettings: boolean;
-  showAbout: boolean;
-  showTutorial: boolean;
-=======
 }
 
 export interface SettingsIconHandle {
@@ -207,17 +123,12 @@
   showSettings: boolean;
   showAbout: boolean;
   showTutorial: boolean;
->>>>>>> ca14b67f
   showChat: boolean;
   showColorbar: boolean;
   showRegionInfo: boolean;
   regionInfoData?: {
     latitude: number;
-<<<<<<< HEAD
     longitude: number;
-=======
-    longitude: number;
->>>>>>> ca14b67f
     regionData: RegionData;
   };
   currentDataset: Dataset;
@@ -225,59 +136,6 @@
   globePosition: GlobePosition;
   isLoading: boolean;
   error: string | null;
-<<<<<<< HEAD
-}
-
-export interface TooltipProps {
-  content: string;
-  children: React.ReactNode;
-  position?: 'top' | 'bottom' | 'left' | 'right';
-  delay?: number;
-  disabled?: boolean;
-  className?: string;
-}
-
-// Component Props
-export interface HeaderProps {
-  currentDataset: Dataset;
-  onShowSettings: () => void;
-  onShowAbout: () => void;
-  onShowChat: () => void;
-  onSetDataset: (dataset: Dataset) => void;
-  onShowSidebarPanel?: (panel: 'datasets' | 'history' | 'about') => void;
-  activeSidebarPanel?: 'datasets' | 'history' | 'about' | null;
-}
-export interface ChatInputProps {
-  onSendMessage: (message: string) => void;
-  disabled?: boolean;
-  placeholder?: string;
-}
-
-export interface NavigationIconsProps {
-  onShowSettings: () => void;
-  onShowAbout: () => void;
-  onShowChat: () => void;
-  onSetDataset: (dataset: any) => void;
-  onShowSidebarPanel?: (panel: 'datasets' | 'history' | 'about') => void;
-  activeSidebarPanel?: 'datasets' | 'history' | 'about' | null;
-}
-
-export interface CollapsibleSidebarProps {
-  onShowSettings: () => void;
-  activePanel?: 'datasets' | 'history' | 'about' | null;
-  onPanelChange?: (panel: 'datasets' | 'history' | 'about' | null) => void;
-}
-
-export interface GlobeProps {
-  currentDataset?: { name: string };
-  position?: { latitude: number; longitude: number; zoom: number };
-  onPositionChange?: (pos: { latitude: number; longitude: number; zoom: number }) => void;
-  onRegionClick?: (lat: number, lon: number, data: RegionData) => void;
-  customDataUrl?: string; // URL to your self-hosted GeoJSON/custom data
-  tileServerUrl?: string; // Optional custom tile server URL
-}
-
-=======
   globeSettings?: GlobeSettings; // NEW
 }
 
@@ -343,7 +201,6 @@
   rasterOpacity?: number;
 }
 
->>>>>>> ca14b67f
 export interface RegionData {
   name: string;
   precipitation: number;
@@ -351,114 +208,6 @@
   dataset: string;
   unit?: string;
 }
-<<<<<<< HEAD
-
-export interface GlobeRef {
-  clearMarker: () => void;
-}
-
-export type TemperatureUnit = 'celsius' | 'fahrenheit';
-
-export type SidebarPanel = 'datasets' | 'history' | 'about' | null;
-
-export interface ColorBarProps {
-  show: boolean;
-  onToggle: () => void;
-  dataset: Dataset;
-  unit?: TemperatureUnit; // Add unit prop
-  onUnitChange?: (unit: TemperatureUnit) => void; // Add unit change handler
-  onPositionChange?: (position: { x: number; y: number }) => void;
-  collapsed?: boolean;
-}
-
-export interface TimeBarProps {
-  selectedYear?: number;
-  onYearChange?: (year: number) => void;
-  onPlayPause?: (isPlaying: boolean) => void;
-  className?: string;
-}
-
-export interface ChatBotProps {
-  show: boolean;
-  onClose: () => void;
-  onToggle?: () => void;
-}
-
-export interface PressureLevel {
-  id: string;
-  value: number;
-  label: string;
-  unit: string;
-}
-
-export interface PressureLevelsDropdownProps {
-  selectedLevel?: PressureLevel;
-  onLevelChange?: (level: PressureLevel) => void;
-  className?: string;
-}
-
-export interface PressureLevelsSelectorProps {
-  selectedLevel?: PressureLevel;
-  onLevelChange?: (level: PressureLevel) => void;
-  className?: string;
-}
-
-
-export interface YearSelectorProps {
-  selectedYear?: number;
-  onYearChange?: (year: number) => void;
-  className?: string;
-}
-
-
-export interface RegionInfoPanelProps {
-  show: boolean;
-  onClose: () => void;
-  latitude?: number;
-  longitude?: number;
-  regionData?: {
-    name?: string;
-    precipitation?: number;
-    temperature?: number;
-    dataset?: string;
-    unit?: string;
-  };
-  colorBarPosition?: { x: number; y: number };
-  colorBarCollapsed?: boolean;
-  className?: string;
-  currentDataset?: Dataset;
-  selectedDate?: Date;
-}
-
-export interface TutorialSection {
-  id: string;
-  title: string;
-  content: string;
-  embedding: number[];
-  category?: string;
-}
-
-export interface RetrievalResult {
-  id: string;
-  title: string;
-  content: string;
-  score: number;
-  category?: string;
-}
-
-// Base modal props
-export interface ModalProps {
-  onClose: () => void;
-}
-
-export interface AboutModalProps extends ModalProps {
-  onShowTutorial: () => void;
-}
-
-export interface SettingsModalProps extends ModalProps {}
-
-export interface TutorialModalProps extends ModalProps {}
-=======
 
 export interface GlobeRef {
   clearMarker: () => void;
@@ -557,5 +306,4 @@
   onGeographicLinesToggle: (visible: boolean) => void;
   rasterOpacity: number;
   onRasterOpacityChange: (opacity: number) => void;
-}
->>>>>>> ca14b67f
+}