<<<<<<< HEAD
import { clsx, type ClassValue } from "clsx"
import { twMerge } from "tailwind-merge"

export function cn(...inputs: ClassValue[]) {
  return twMerge(clsx(inputs))
=======
import { clsx, type ClassValue } from "clsx";
import { twMerge } from "tailwind-merge";

export function cn(...inputs: ClassValue[]) {
  return twMerge(clsx(inputs));
>>>>>>> ca14b67f
}<|MERGE_RESOLUTION|>--- conflicted
+++ resolved
@@ -1,14 +1,6 @@
-<<<<<<< HEAD
-import { clsx, type ClassValue } from "clsx"
-import { twMerge } from "tailwind-merge"
-
-export function cn(...inputs: ClassValue[]) {
-  return twMerge(clsx(inputs))
-=======
 import { clsx, type ClassValue } from "clsx";
 import { twMerge } from "tailwind-merge";
 
 export function cn(...inputs: ClassValue[]) {
   return twMerge(clsx(inputs));
->>>>>>> ca14b67f
 }