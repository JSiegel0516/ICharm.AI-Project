<<<<<<< HEAD
import { Dataset, PressureLevel } from '@/types';
import { DEFAULT_COLOR_SCALES, cloneColorScale } from '@/lib/datasets';

export const mockDatasets: Dataset[] = [
  {
    id: 'air-temp-monthly',
    name: 'Air Temperature | Monthly Mean',
    description: 'Global air temperature data with monthly averages',
    units: 'degC',
    dataType: 'temperature',
    temporalResolution: 'monthly',
    colorScale: cloneColorScale(DEFAULT_COLOR_SCALES.temperature),
  },
  {
    id: 'precipitation-monthly',
    name: 'Precipitation | Monthly Total',
    description: 'Global precipitation data with monthly totals',
    units: 'mm',
    dataType: 'precipitation',
    temporalResolution: 'monthly',
    colorScale: cloneColorScale(DEFAULT_COLOR_SCALES.precipitation),
  },
  {
    id: 'sea-surface-temp',
    name: 'Sea Surface Temperature',
    description: 'Ocean surface temperature measurements',
    units: 'degC',
    dataType: 'temperature',
    temporalResolution: 'daily',
=======
import { Dataset, PressureLevel } from "@/types";
import { DEFAULT_COLOR_SCALES, cloneColorScale } from "@/lib/datasets";

export const mockDatasets: Dataset[] = [
  {
    id: "air-temp-monthly",
    name: "Air Temperature | Monthly Mean",
    description: "Global air temperature data with monthly averages",
    units: "degC",
    dataType: "temperature",
    temporalResolution: "monthly",
    colorScale: cloneColorScale(DEFAULT_COLOR_SCALES.temperature),
  },
  {
    id: "precipitation-monthly",
    name: "Precipitation | Monthly Total",
    description: "Global precipitation data with monthly totals",
    units: "mm",
    dataType: "precipitation",
    temporalResolution: "monthly",
    colorScale: cloneColorScale(DEFAULT_COLOR_SCALES.precipitation),
  },
  {
    id: "sea-surface-temp",
    name: "Sea Surface Temperature",
    description: "Ocean surface temperature measurements",
    units: "degC",
    dataType: "temperature",
    temporalResolution: "daily",
>>>>>>> ca14b67f
    colorScale: cloneColorScale(DEFAULT_COLOR_SCALES.temperature),
  },
];

// Predefined pressure levels based on standard atmospheric levels
export const pressureLevels: PressureLevel[] = [
<<<<<<< HEAD
  { id: 'surface', value: 1000, label: 'Surface', unit: 'hPa' },
  { id: '925', value: 925, label: '925 hPa', unit: 'hPa' },
  { id: '850', value: 850, label: '850 hPa', unit: 'hPa' },
  { id: '700', value: 700, label: '700 hPa', unit: 'hPa' },
  { id: '500', value: 500, label: '500 hPa', unit: 'hPa' },
  { id: '300', value: 300, label: '300 hPa', unit: 'hPa' },
  { id: '200', value: 200, label: '200 hPa', unit: 'hPa' },
  { id: '100', value: 100, label: '100 hPa', unit: 'hPa' },
  { id: '50', value: 50, label: '50 hPa', unit: 'hPa' },
  { id: '10', value: 10, label: '10 hPa', unit: 'hPa' },
=======
  { id: "surface", value: 1000, label: "Surface", unit: "hPa" },
  { id: "925", value: 925, label: "925 hPa", unit: "hPa" },
  { id: "850", value: 850, label: "850 hPa", unit: "hPa" },
  { id: "700", value: 700, label: "700 hPa", unit: "hPa" },
  { id: "500", value: 500, label: "500 hPa", unit: "hPa" },
  { id: "300", value: 300, label: "300 hPa", unit: "hPa" },
  { id: "200", value: 200, label: "200 hPa", unit: "hPa" },
  { id: "100", value: 100, label: "100 hPa", unit: "hPa" },
  { id: "50", value: 50, label: "50 hPa", unit: "hPa" },
  { id: "10", value: 10, label: "10 hPa", unit: "hPa" },
>>>>>>> ca14b67f
];

// Altitude descriptions for different pressure levels
export const altitudeDescriptions: { [key: string]: string } = {
<<<<<<< HEAD
  surface: '~Sea Level',
  '925': '~2,500 ft',
  '850': '~5,000 ft',
  '700': '~10,000 ft',
  '500': '~18,000 ft',
  '300': '~30,000 ft',
  '200': '~39,000 ft',
  '100': '~53,000 ft',
  '50': '~67,000 ft',
  '10': '~89,000 ft',
};

export const chatResponses = [
  'I can help you analyze temperature patterns across different regions. What specific area interests you?',
  'This dataset shows monthly temperature averages. Would you like to explore seasonal variations?',
  'The color gradient represents temperature ranges. What questions do you have about the data?',
  'I can explain climate trends, help you navigate the interface, or provide insights about specific regions.',
  'Let me help you understand the data visualization. Which aspect would you like to explore?',
  'Would you like me to explain how to interpret the color patterns on the globe?',
  'I can guide you through the different datasets available. What type of climate data interests you most?',
=======
  surface: "~Sea Level",
  "925": "~2,500 ft",
  "850": "~5,000 ft",
  "700": "~10,000 ft",
  "500": "~18,000 ft",
  "300": "~30,000 ft",
  "200": "~39,000 ft",
  "100": "~53,000 ft",
  "50": "~67,000 ft",
  "10": "~89,000 ft",
};

export const chatResponses = [
  "I can help you analyze temperature patterns across different regions. What specific area interests you?",
  "This dataset shows monthly temperature averages. Would you like to explore seasonal variations?",
  "The color gradient represents temperature ranges. What questions do you have about the data?",
  "I can explain climate trends, help you navigate the interface, or provide insights about specific regions.",
  "Let me help you understand the data visualization. Which aspect would you like to explore?",
  "Would you like me to explain how to interpret the color patterns on the globe?",
  "I can guide you through the different datasets available. What type of climate data interests you most?",
>>>>>>> ca14b67f
];<|MERGE_RESOLUTION|>--- conflicted
+++ resolved
@@ -1,34 +1,3 @@
-<<<<<<< HEAD
-import { Dataset, PressureLevel } from '@/types';
-import { DEFAULT_COLOR_SCALES, cloneColorScale } from '@/lib/datasets';
-
-export const mockDatasets: Dataset[] = [
-  {
-    id: 'air-temp-monthly',
-    name: 'Air Temperature | Monthly Mean',
-    description: 'Global air temperature data with monthly averages',
-    units: 'degC',
-    dataType: 'temperature',
-    temporalResolution: 'monthly',
-    colorScale: cloneColorScale(DEFAULT_COLOR_SCALES.temperature),
-  },
-  {
-    id: 'precipitation-monthly',
-    name: 'Precipitation | Monthly Total',
-    description: 'Global precipitation data with monthly totals',
-    units: 'mm',
-    dataType: 'precipitation',
-    temporalResolution: 'monthly',
-    colorScale: cloneColorScale(DEFAULT_COLOR_SCALES.precipitation),
-  },
-  {
-    id: 'sea-surface-temp',
-    name: 'Sea Surface Temperature',
-    description: 'Ocean surface temperature measurements',
-    units: 'degC',
-    dataType: 'temperature',
-    temporalResolution: 'daily',
-=======
 import { Dataset, PressureLevel } from "@/types";
 import { DEFAULT_COLOR_SCALES, cloneColorScale } from "@/lib/datasets";
 
@@ -58,25 +27,12 @@
     units: "degC",
     dataType: "temperature",
     temporalResolution: "daily",
->>>>>>> ca14b67f
     colorScale: cloneColorScale(DEFAULT_COLOR_SCALES.temperature),
   },
 ];
 
 // Predefined pressure levels based on standard atmospheric levels
 export const pressureLevels: PressureLevel[] = [
-<<<<<<< HEAD
-  { id: 'surface', value: 1000, label: 'Surface', unit: 'hPa' },
-  { id: '925', value: 925, label: '925 hPa', unit: 'hPa' },
-  { id: '850', value: 850, label: '850 hPa', unit: 'hPa' },
-  { id: '700', value: 700, label: '700 hPa', unit: 'hPa' },
-  { id: '500', value: 500, label: '500 hPa', unit: 'hPa' },
-  { id: '300', value: 300, label: '300 hPa', unit: 'hPa' },
-  { id: '200', value: 200, label: '200 hPa', unit: 'hPa' },
-  { id: '100', value: 100, label: '100 hPa', unit: 'hPa' },
-  { id: '50', value: 50, label: '50 hPa', unit: 'hPa' },
-  { id: '10', value: 10, label: '10 hPa', unit: 'hPa' },
-=======
   { id: "surface", value: 1000, label: "Surface", unit: "hPa" },
   { id: "925", value: 925, label: "925 hPa", unit: "hPa" },
   { id: "850", value: 850, label: "850 hPa", unit: "hPa" },
@@ -87,33 +43,10 @@
   { id: "100", value: 100, label: "100 hPa", unit: "hPa" },
   { id: "50", value: 50, label: "50 hPa", unit: "hPa" },
   { id: "10", value: 10, label: "10 hPa", unit: "hPa" },
->>>>>>> ca14b67f
 ];
 
 // Altitude descriptions for different pressure levels
 export const altitudeDescriptions: { [key: string]: string } = {
-<<<<<<< HEAD
-  surface: '~Sea Level',
-  '925': '~2,500 ft',
-  '850': '~5,000 ft',
-  '700': '~10,000 ft',
-  '500': '~18,000 ft',
-  '300': '~30,000 ft',
-  '200': '~39,000 ft',
-  '100': '~53,000 ft',
-  '50': '~67,000 ft',
-  '10': '~89,000 ft',
-};
-
-export const chatResponses = [
-  'I can help you analyze temperature patterns across different regions. What specific area interests you?',
-  'This dataset shows monthly temperature averages. Would you like to explore seasonal variations?',
-  'The color gradient represents temperature ranges. What questions do you have about the data?',
-  'I can explain climate trends, help you navigate the interface, or provide insights about specific regions.',
-  'Let me help you understand the data visualization. Which aspect would you like to explore?',
-  'Would you like me to explain how to interpret the color patterns on the globe?',
-  'I can guide you through the different datasets available. What type of climate data interests you most?',
-=======
   surface: "~Sea Level",
   "925": "~2,500 ft",
   "850": "~5,000 ft",
@@ -134,5 +67,4 @@
   "Let me help you understand the data visualization. Which aspect would you like to explore?",
   "Would you like me to explain how to interpret the color patterns on the globe?",
   "I can guide you through the different datasets available. What type of climate data interests you most?",
->>>>>>> ca14b67f
 ];