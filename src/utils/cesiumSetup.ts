<<<<<<< HEAD

declare global {
  interface Window {
    Cesium: any;
    CESIUM_BASE_URL: string;
  }
}

let cesiumLoaded = false;

export const loadCesiumFromCDN = (): Promise<any> => {
  return new Promise((resolve, reject) => {
    if (typeof window === 'undefined') {
      resolve({});
      return;
    }

    if (window.Cesium && cesiumLoaded) {
      resolve(window.Cesium);
      return;
    }

    // Set the base URL to Cesium's CDN
    window.CESIUM_BASE_URL = 'https://cesium.com/downloads/cesiumjs/releases/1.133/Build/Cesium/';

    // Load Cesium CSS
    if (!document.querySelector('link[href*="widgets.css"]')) {
      const link = document.createElement('link');
      link.rel = 'stylesheet';
      link.href = 'https://cesium.com/downloads/cesiumjs/releases/1.133/Build/Cesium/Widgets/widgets.css';
      document.head.appendChild(link);
    }

    // Load Cesium JS
    if (!document.querySelector('script[src*="Cesium.js"]')) {
      const script = document.createElement('script');
      script.src = 'https://cesium.com/downloads/cesiumjs/releases/1.133/Build/Cesium/Cesium.js';
      
      script.onerror = () => {
        console.error('Failed to load Cesium from CDN');
        reject(new Error('Failed to load Cesium script from CDN'));
      };

      document.head.appendChild(script);
    } else {
      // Script already exists, wait a bit and check again
      setTimeout(() => {
        if (window.Cesium) {
          cesiumLoaded = true;
          resolve(window.Cesium);
        } else {
          reject(new Error('Cesium script loaded but not available'));
        }
      }, 1000);
    }
  });
};

=======
declare global {
  interface Window {
    Cesium: any;
    CESIUM_BASE_URL: string;
  }
}

let cesiumLoaded = false;

export const loadCesiumFromCDN = (): Promise<any> => {
  return new Promise((resolve, reject) => {
    if (typeof window === "undefined") {
      resolve({});
      return;
    }

    if (window.Cesium && cesiumLoaded) {
      resolve(window.Cesium);
      return;
    }

    // Set the base URL to Cesium's CDN
    window.CESIUM_BASE_URL =
      "https://cesium.com/downloads/cesiumjs/releases/1.133/Build/Cesium/";

    // Load Cesium CSS
    if (!document.querySelector('link[href*="widgets.css"]')) {
      const link = document.createElement("link");
      link.rel = "stylesheet";
      link.href =
        "https://cesium.com/downloads/cesiumjs/releases/1.133/Build/Cesium/Widgets/widgets.css";
      document.head.appendChild(link);
    }

    // Load Cesium JS
    if (!document.querySelector('script[src*="Cesium.js"]')) {
      const script = document.createElement("script");
      script.src =
        "https://cesium.com/downloads/cesiumjs/releases/1.133/Build/Cesium/Cesium.js";

      script.onerror = () => {
        console.error("Failed to load Cesium from CDN");
        reject(new Error("Failed to load Cesium script from CDN"));
      };

      document.head.appendChild(script);
    } else {
      // Script already exists, wait a bit and check again
      setTimeout(() => {
        if (window.Cesium) {
          cesiumLoaded = true;
          resolve(window.Cesium);
        } else {
          reject(new Error("Cesium script loaded but not available"));
        }
      }, 1000);
    }
  });
};

>>>>>>> ca14b67f
export default loadCesiumFromCDN;<|MERGE_RESOLUTION|>--- conflicted
+++ resolved
@@ -1,63 +1,3 @@
-<<<<<<< HEAD
-
-declare global {
-  interface Window {
-    Cesium: any;
-    CESIUM_BASE_URL: string;
-  }
-}
-
-let cesiumLoaded = false;
-
-export const loadCesiumFromCDN = (): Promise<any> => {
-  return new Promise((resolve, reject) => {
-    if (typeof window === 'undefined') {
-      resolve({});
-      return;
-    }
-
-    if (window.Cesium && cesiumLoaded) {
-      resolve(window.Cesium);
-      return;
-    }
-
-    // Set the base URL to Cesium's CDN
-    window.CESIUM_BASE_URL = 'https://cesium.com/downloads/cesiumjs/releases/1.133/Build/Cesium/';
-
-    // Load Cesium CSS
-    if (!document.querySelector('link[href*="widgets.css"]')) {
-      const link = document.createElement('link');
-      link.rel = 'stylesheet';
-      link.href = 'https://cesium.com/downloads/cesiumjs/releases/1.133/Build/Cesium/Widgets/widgets.css';
-      document.head.appendChild(link);
-    }
-
-    // Load Cesium JS
-    if (!document.querySelector('script[src*="Cesium.js"]')) {
-      const script = document.createElement('script');
-      script.src = 'https://cesium.com/downloads/cesiumjs/releases/1.133/Build/Cesium/Cesium.js';
-      
-      script.onerror = () => {
-        console.error('Failed to load Cesium from CDN');
-        reject(new Error('Failed to load Cesium script from CDN'));
-      };
-
-      document.head.appendChild(script);
-    } else {
-      // Script already exists, wait a bit and check again
-      setTimeout(() => {
-        if (window.Cesium) {
-          cesiumLoaded = true;
-          resolve(window.Cesium);
-        } else {
-          reject(new Error('Cesium script loaded but not available'));
-        }
-      }, 1000);
-    }
-  });
-};
-
-=======
 declare global {
   interface Window {
     Cesium: any;
@@ -118,5 +58,4 @@
   });
 };
 
->>>>>>> ca14b67f
 export default loadCesiumFromCDN;