<<<<<<< HEAD
'use client';

import React, { useEffect, useRef, useState } from 'react';
import { GlobeProps, RegionData } from '@/types';
import { loadCesiumFromCDN } from '@/utils/cesiumSetup';

const Globe: React.FC<GlobeProps> = ({
  currentDataset,
  position,
  onPositionChange,
  onRegionClick,
}) => {
  const containerRef = useRef<HTMLDivElement>(null);
  const viewerRef = useRef<any>(null);
  const [isLoading, setIsLoading] = useState(true);
  const [error, setError] = useState<string | null>(null);

  // Handle window resize to ensure proper scaling
  useEffect(() => {
    const handleResize = () => {
      if (viewerRef.current && !viewerRef.current.isDestroyed()) {
        // Force Cesium to recalculate canvas dimensions
        viewerRef.current.resize();
        viewerRef.current.forceResize();
      }
    };

    window.addEventListener('resize', handleResize);
    return () => window.removeEventListener('resize', handleResize);
  }, []);

  // Initialize Cesium viewer
  useEffect(() => {
    if (!containerRef.current || viewerRef.current) return;

    const initViewer = async () => {
      const container = containerRef.current;
      if (!container) return;
      
      try {
        setIsLoading(true);
        setError(null);

        console.log('Loading Cesium from CDN...');
        
        // Load Cesium from CDN
        const Cesium = await loadCesiumFromCDN();
        
        console.log('Creating Cesium viewer...');

        // Create Cesium viewer with basic configuration
        const viewer = new Cesium.Viewer(container, {
          homeButton: false,
          sceneModePicker: false,
          baseLayerPicker: false,
          navigationHelpButton: false,
          animation: false,
          timeline: false,
          fullscreenButton: false,
          geocoder: false,
          vrButton: false,
          infoBox: false,
          selectionIndicator: false,
        });

        // Configure globe appearance for responsive background
        viewer.scene.globe.enableLighting = false;
        viewer.scene.globe.showGroundAtmosphere = true;
        
        // Set background to transparent so container background shows through
        viewer.scene.backgroundColor = Cesium.Color.TRANSPARENT;
        
        // Enable skybox for better visual appearance
        viewer.scene.skyBox.show = false;
        viewer.scene.sun.show = false;
        viewer.scene.moon.show = false;
        
        // Configure canvas to be responsive
        viewer.canvas.style.width = '100%';
        viewer.canvas.style.height = '100%';
        
        // Set initial camera position
        viewer.camera.setView({
          destination: Cesium.Cartesian3.fromDegrees(0, 20, 15000000),
        });

        // Add click handler
        viewer.cesiumWidget.screenSpaceEventHandler.setInputAction((event: any) => {
          const pickedPosition = viewer.camera.pickEllipsoid(event.position, viewer.scene.globe.ellipsoid);
          if (pickedPosition && onRegionClick) {
            const cartographic = Cesium.Cartographic.fromCartesian(pickedPosition);
            const latitude = Cesium.Math.toDegrees(cartographic.latitude);
            const longitude = Cesium.Math.toDegrees(cartographic.longitude);
            
            const regionData: RegionData = {
              name: `${latitude.toFixed(2)}°, ${longitude.toFixed(2)}°`,
              precipitation: Math.random() * 100,
              temperature: -20 + Math.random() * 60,
              dataset: currentDataset?.name || 'Sample Dataset',
            };
            
            onRegionClick(latitude, longitude, regionData);
          }
        }, Cesium.ScreenSpaceEventType.LEFT_CLICK);

        // Add camera change handler
        viewer.camera.changed.addEventListener(() => {
          if (onPositionChange) {
            const center = viewer.camera.positionCartographic;
            if (center) {
              onPositionChange({
                latitude: Cesium.Math.toDegrees(center.latitude),
                longitude: Cesium.Math.toDegrees(center.longitude),
                zoom: center.height,
              });
            }
          }
        });

        // Ensure proper sizing after initialization
        setTimeout(() => {
          viewer.resize();
          viewer.forceResize();
        }, 100);

        viewerRef.current = viewer;
        setIsLoading(false);

        console.log('Cesium viewer initialized successfully');

      } catch (err) {
        console.error('Failed to initialize Cesium:', err);
        setError(err instanceof Error ? err.message : 'Failed to initialize globe');
        setIsLoading(false);
      }
    };

    // Small delay to ensure DOM is ready
    const timer = setTimeout(initViewer, 100);
    return () => clearTimeout(timer);
  }, [onRegionClick, onPositionChange, currentDataset]);

  // Handle position changes
  useEffect(() => {
    if (position && viewerRef.current && window.Cesium) {
      const Cesium = window.Cesium;
      viewerRef.current.camera.flyTo({
        destination: Cesium.Cartesian3.fromDegrees(
          position.longitude,
          position.latitude,
          position.zoom
        ),
        duration: 1.5,
      });
    }
  }, [position]);

  // Cleanup
  useEffect(() => {
    return () => {
      if (viewerRef.current && !viewerRef.current.isDestroyed()) {
        viewerRef.current.destroy();
        viewerRef.current = null;
      }
    };
  }, []);

  // Loading and error states
  if (error) {
    return (
      <div className="absolute inset-0 z-0 flex h-full w-full items-center justify-center bg-gradient-to-br from-slate-900 via-blue-900 to-indigo-900 text-white">
        <div className="text-center">
          <div className="mb-4 text-6xl">🌍</div>
          <h3 className="mb-2 text-lg font-semibold">Failed to Load Globe</h3>
          <p className="text-sm text-gray-400 mb-2">{error}</p>
          <p className="text-xs text-gray-500 mb-4">
            Check your internet connection and try again
          </p>
          <button 
            onClick={() => window.location.reload()} 
            className="px-4 py-2 bg-blue-600 text-white rounded hover:bg-blue-700 transition-colors"
          >
            Retry
          </button>
        </div>
      </div>
    );
  }

  return (
    <div 
      className="absolute inset-0 z-0 h-full w-full bg-gradient-to-br from-slate-900 via-blue-900 to-indigo-900"
      style={{ 
        background: 'radial-gradient(ellipse at center, #1e3a8a 0%, #0f172a 50%, #000000 100%)',
        minHeight: '100vh',
        minWidth: '100vw'
      }}
    >
      {/* Loading overlay */}
      {isLoading && (
        <div className="absolute inset-0 z-10 flex items-center justify-center bg-slate-900 bg-opacity-75">
          <div className="text-center text-white">
            <div className="mb-4 h-8 w-8 animate-spin rounded-full border-2 border-white border-t-transparent"></div>
            <p>Loading Globe from CDN...</p>
            <p className="text-xs text-gray-400 mt-1">This may take a moment on first load</p>
          </div>
        </div>
      )}
      
      {/* Cesium container - positioned to fill entire viewport but stay behind other elements */}
      <div
        ref={containerRef}
        className="absolute inset-0 z-0 h-full w-full"
        style={{ 
          minHeight: '100vh',
          minWidth: '100vw',
          overflow: 'hidden'
        }}
      />

      {/* Dataset info overlay - higher z-index to appear above globe */}
      {currentDataset && (
        <div className="absolute bottom-4 left-4 z-30">
          <div className="rounded-lg bg-black bg-opacity-70 px-3 py-2 text-xs text-white backdrop-blur-sm">
            <div className="font-semibold">{currentDataset.name}</div>
            <div className="opacity-75">{currentDataset.units}</div>
          </div>
        </div>
      )}
    </div>
  );
};

=======
'use client';

import React, { useEffect, useRef, useState } from 'react';
import { GlobeProps, RegionData } from '@/types';
import { loadCesiumFromCDN } from '@/utils/cesiumSetup';

const Globe: React.FC<GlobeProps> = ({
  currentDataset,
  position,
  onPositionChange,
  onRegionClick,
}) => {
  const containerRef = useRef<HTMLDivElement>(null);
  const viewerRef = useRef<any>(null);
  const [isLoading, setIsLoading] = useState(true);
  const [error, setError] = useState<string | null>(null);

  // Initialize Cesium viewer
  useEffect(() => {
    if (!containerRef.current || viewerRef.current) return;

    const initViewer = async () => {
      const container = containerRef.current;
      if (!container) return;

      try {
        setIsLoading(true);
        setError(null);

        console.log('Loading Cesium from CDN...');

        // Load Cesium from CDN
        const Cesium = await loadCesiumFromCDN();

        console.log('Creating Cesium viewer...');

        // Create Cesium viewer with basic configuration
        const viewer = new Cesium.Viewer(container, {
          homeButton: false,
          sceneModePicker: false,
          baseLayerPicker: false,
          navigationHelpButton: false,
          animation: false,
          timeline: false,
          fullscreenButton: false,
          geocoder: false,
          vrButton: false,
          infoBox: false,
          selectionIndicator: false,
        });

        // Configure globe appearance
        viewer.scene.globe.enableLighting = false;
        viewer.scene.globe.showGroundAtmosphere = true;

        // Set background color
        viewer.scene.backgroundColor =
          Cesium.Color.fromCssColorString('#1a1a1a');

        // Set initial camera position
        viewer.camera.setView({
          destination: Cesium.Cartesian3.fromDegrees(0, 20, 25000000),
        });

        // Add click handler
        viewer.cesiumWidget.screenSpaceEventHandler.setInputAction(
          (event: any) => {
            const pickedPosition = viewer.camera.pickEllipsoid(
              event.position,
              viewer.scene.globe.ellipsoid
            );
            if (pickedPosition && onRegionClick) {
              const cartographic =
                Cesium.Cartographic.fromCartesian(pickedPosition);
              const latitude = Cesium.Math.toDegrees(cartographic.latitude);
              const longitude = Cesium.Math.toDegrees(cartographic.longitude);

              const regionData: RegionData = {
                name: `${latitude.toFixed(2)}°, ${longitude.toFixed(2)}°`,
                precipitation: Math.random() * 100,
                temperature: -20 + Math.random() * 60,
                dataset: currentDataset?.name || 'Sample Dataset',
              };

              onRegionClick(latitude, longitude, regionData);
            }
          },
          Cesium.ScreenSpaceEventType.LEFT_CLICK
        );

        // Add camera change handler
        viewer.camera.changed.addEventListener(() => {
          if (onPositionChange) {
            const center = viewer.camera.positionCartographic;
            if (center) {
              onPositionChange({
                latitude: Cesium.Math.toDegrees(center.latitude),
                longitude: Cesium.Math.toDegrees(center.longitude),
                zoom: center.height,
              });
            }
          }
        });

        viewerRef.current = viewer;
        setIsLoading(false);

        console.log('Cesium viewer initialized successfully');
      } catch (err) {
        console.error('Failed to initialize Cesium:', err);
        setError(
          err instanceof Error ? err.message : 'Failed to initialize globe'
        );
        setIsLoading(false);
      }
    };

    // Small delay to ensure DOM is ready
    const timer = setTimeout(initViewer, 100);
    return () => clearTimeout(timer);
  }, [onRegionClick, onPositionChange, currentDataset]);

  // Handle position changes
  useEffect(() => {
    if (position && viewerRef.current && window.Cesium) {
      const Cesium = window.Cesium;
      viewerRef.current.camera.flyTo({
        destination: Cesium.Cartesian3.fromDegrees(
          position.longitude,
          position.latitude,
          position.zoom
        ),
        duration: 1.5,
      });
    }
  }, [position]);

  // Cleanup
  useEffect(() => {
    return () => {
      if (viewerRef.current && !viewerRef.current.isDestroyed()) {
        viewerRef.current.destroy();
        viewerRef.current = null;
      }
    };
  }, []);

  // Loading and error states
  if (error) {
    return (
      <div className="flex h-full w-full items-center justify-center bg-gray-900 text-white">
        <div className="text-center">
          <div className="mb-4 text-6xl">🌍</div>
          <h3 className="mb-2 text-lg font-semibold">Failed to Load Globe</h3>
          <p className="mb-2 text-sm text-gray-400">{error}</p>
          <p className="mb-4 text-xs text-gray-500">
            Check your internet connection and try again
          </p>
          <button
            onClick={() => window.location.reload()}
            className="rounded bg-blue-600 px-4 py-2 text-white transition-colors hover:bg-blue-700"
          >
            Retry
          </button>
        </div>
      </div>
    );
  }

  return (
    <div className="w-dvh relative h-dvh">
      {/* Loading overlay */}
      {isLoading && (
        <div className="absolute inset-0 z-10 flex items-center justify-center bg-gray-900 bg-opacity-75">
          <div className="text-center text-white">
            <div className="mb-4 h-8 w-8 animate-spin rounded-full border-2 border-white border-t-transparent"></div>
            <p>Loading Globe from CDN...</p>
            <p className="mt-1 text-xs text-gray-400">
              This may take a moment on first load
            </p>
          </div>
        </div>
      )}

      {/* Cesium container */}
      <div
        ref={containerRef}
        className="h-full w-full"
        style={{ minHeight: '400px' }}
      />

      {/* Dataset info overlay */}
      {currentDataset && (
        <div className="fixed inset-x-0 top-6 mx-auto max-w-max">
          <div className="rounded-lg px-3 py-2 text-2xl text-gray-300">
            <div className="font-semibold">{currentDataset.name}</div>
          </div>
        </div>
      )}
    </div>
  );
};

>>>>>>> 71c5eafc
export default Globe;<|MERGE_RESOLUTION|>--- conflicted
+++ resolved
@@ -1,440 +1,243 @@
-<<<<<<< HEAD
-'use client';
-
-import React, { useEffect, useRef, useState } from 'react';
-import { GlobeProps, RegionData } from '@/types';
-import { loadCesiumFromCDN } from '@/utils/cesiumSetup';
-
-const Globe: React.FC<GlobeProps> = ({
-  currentDataset,
-  position,
-  onPositionChange,
-  onRegionClick,
-}) => {
-  const containerRef = useRef<HTMLDivElement>(null);
-  const viewerRef = useRef<any>(null);
-  const [isLoading, setIsLoading] = useState(true);
-  const [error, setError] = useState<string | null>(null);
-
-  // Handle window resize to ensure proper scaling
-  useEffect(() => {
-    const handleResize = () => {
-      if (viewerRef.current && !viewerRef.current.isDestroyed()) {
-        // Force Cesium to recalculate canvas dimensions
-        viewerRef.current.resize();
-        viewerRef.current.forceResize();
-      }
-    };
-
-    window.addEventListener('resize', handleResize);
-    return () => window.removeEventListener('resize', handleResize);
-  }, []);
-
-  // Initialize Cesium viewer
-  useEffect(() => {
-    if (!containerRef.current || viewerRef.current) return;
-
-    const initViewer = async () => {
-      const container = containerRef.current;
-      if (!container) return;
-      
-      try {
-        setIsLoading(true);
-        setError(null);
-
-        console.log('Loading Cesium from CDN...');
-        
-        // Load Cesium from CDN
-        const Cesium = await loadCesiumFromCDN();
-        
-        console.log('Creating Cesium viewer...');
-
-        // Create Cesium viewer with basic configuration
-        const viewer = new Cesium.Viewer(container, {
-          homeButton: false,
-          sceneModePicker: false,
-          baseLayerPicker: false,
-          navigationHelpButton: false,
-          animation: false,
-          timeline: false,
-          fullscreenButton: false,
-          geocoder: false,
-          vrButton: false,
-          infoBox: false,
-          selectionIndicator: false,
-        });
-
-        // Configure globe appearance for responsive background
-        viewer.scene.globe.enableLighting = false;
-        viewer.scene.globe.showGroundAtmosphere = true;
-        
-        // Set background to transparent so container background shows through
-        viewer.scene.backgroundColor = Cesium.Color.TRANSPARENT;
-        
-        // Enable skybox for better visual appearance
-        viewer.scene.skyBox.show = false;
-        viewer.scene.sun.show = false;
-        viewer.scene.moon.show = false;
-        
-        // Configure canvas to be responsive
-        viewer.canvas.style.width = '100%';
-        viewer.canvas.style.height = '100%';
-        
-        // Set initial camera position
-        viewer.camera.setView({
-          destination: Cesium.Cartesian3.fromDegrees(0, 20, 15000000),
-        });
-
-        // Add click handler
-        viewer.cesiumWidget.screenSpaceEventHandler.setInputAction((event: any) => {
-          const pickedPosition = viewer.camera.pickEllipsoid(event.position, viewer.scene.globe.ellipsoid);
-          if (pickedPosition && onRegionClick) {
-            const cartographic = Cesium.Cartographic.fromCartesian(pickedPosition);
-            const latitude = Cesium.Math.toDegrees(cartographic.latitude);
-            const longitude = Cesium.Math.toDegrees(cartographic.longitude);
-            
-            const regionData: RegionData = {
-              name: `${latitude.toFixed(2)}°, ${longitude.toFixed(2)}°`,
-              precipitation: Math.random() * 100,
-              temperature: -20 + Math.random() * 60,
-              dataset: currentDataset?.name || 'Sample Dataset',
-            };
-            
-            onRegionClick(latitude, longitude, regionData);
-          }
-        }, Cesium.ScreenSpaceEventType.LEFT_CLICK);
-
-        // Add camera change handler
-        viewer.camera.changed.addEventListener(() => {
-          if (onPositionChange) {
-            const center = viewer.camera.positionCartographic;
-            if (center) {
-              onPositionChange({
-                latitude: Cesium.Math.toDegrees(center.latitude),
-                longitude: Cesium.Math.toDegrees(center.longitude),
-                zoom: center.height,
-              });
-            }
-          }
-        });
-
-        // Ensure proper sizing after initialization
-        setTimeout(() => {
-          viewer.resize();
-          viewer.forceResize();
-        }, 100);
-
-        viewerRef.current = viewer;
-        setIsLoading(false);
-
-        console.log('Cesium viewer initialized successfully');
-
-      } catch (err) {
-        console.error('Failed to initialize Cesium:', err);
-        setError(err instanceof Error ? err.message : 'Failed to initialize globe');
-        setIsLoading(false);
-      }
-    };
-
-    // Small delay to ensure DOM is ready
-    const timer = setTimeout(initViewer, 100);
-    return () => clearTimeout(timer);
-  }, [onRegionClick, onPositionChange, currentDataset]);
-
-  // Handle position changes
-  useEffect(() => {
-    if (position && viewerRef.current && window.Cesium) {
-      const Cesium = window.Cesium;
-      viewerRef.current.camera.flyTo({
-        destination: Cesium.Cartesian3.fromDegrees(
-          position.longitude,
-          position.latitude,
-          position.zoom
-        ),
-        duration: 1.5,
-      });
-    }
-  }, [position]);
-
-  // Cleanup
-  useEffect(() => {
-    return () => {
-      if (viewerRef.current && !viewerRef.current.isDestroyed()) {
-        viewerRef.current.destroy();
-        viewerRef.current = null;
-      }
-    };
-  }, []);
-
-  // Loading and error states
-  if (error) {
-    return (
-      <div className="absolute inset-0 z-0 flex h-full w-full items-center justify-center bg-gradient-to-br from-slate-900 via-blue-900 to-indigo-900 text-white">
-        <div className="text-center">
-          <div className="mb-4 text-6xl">🌍</div>
-          <h3 className="mb-2 text-lg font-semibold">Failed to Load Globe</h3>
-          <p className="text-sm text-gray-400 mb-2">{error}</p>
-          <p className="text-xs text-gray-500 mb-4">
-            Check your internet connection and try again
-          </p>
-          <button 
-            onClick={() => window.location.reload()} 
-            className="px-4 py-2 bg-blue-600 text-white rounded hover:bg-blue-700 transition-colors"
-          >
-            Retry
-          </button>
-        </div>
-      </div>
-    );
-  }
-
-  return (
-    <div 
-      className="absolute inset-0 z-0 h-full w-full bg-gradient-to-br from-slate-900 via-blue-900 to-indigo-900"
-      style={{ 
-        background: 'radial-gradient(ellipse at center, #1e3a8a 0%, #0f172a 50%, #000000 100%)',
-        minHeight: '100vh',
-        minWidth: '100vw'
-      }}
-    >
-      {/* Loading overlay */}
-      {isLoading && (
-        <div className="absolute inset-0 z-10 flex items-center justify-center bg-slate-900 bg-opacity-75">
-          <div className="text-center text-white">
-            <div className="mb-4 h-8 w-8 animate-spin rounded-full border-2 border-white border-t-transparent"></div>
-            <p>Loading Globe from CDN...</p>
-            <p className="text-xs text-gray-400 mt-1">This may take a moment on first load</p>
-          </div>
-        </div>
-      )}
-      
-      {/* Cesium container - positioned to fill entire viewport but stay behind other elements */}
-      <div
-        ref={containerRef}
-        className="absolute inset-0 z-0 h-full w-full"
-        style={{ 
-          minHeight: '100vh',
-          minWidth: '100vw',
-          overflow: 'hidden'
-        }}
-      />
-
-      {/* Dataset info overlay - higher z-index to appear above globe */}
-      {currentDataset && (
-        <div className="absolute bottom-4 left-4 z-30">
-          <div className="rounded-lg bg-black bg-opacity-70 px-3 py-2 text-xs text-white backdrop-blur-sm">
-            <div className="font-semibold">{currentDataset.name}</div>
-            <div className="opacity-75">{currentDataset.units}</div>
-          </div>
-        </div>
-      )}
-    </div>
-  );
-};
-
-=======
-'use client';
-
-import React, { useEffect, useRef, useState } from 'react';
-import { GlobeProps, RegionData } from '@/types';
-import { loadCesiumFromCDN } from '@/utils/cesiumSetup';
-
-const Globe: React.FC<GlobeProps> = ({
-  currentDataset,
-  position,
-  onPositionChange,
-  onRegionClick,
-}) => {
-  const containerRef = useRef<HTMLDivElement>(null);
-  const viewerRef = useRef<any>(null);
-  const [isLoading, setIsLoading] = useState(true);
-  const [error, setError] = useState<string | null>(null);
-
-  // Initialize Cesium viewer
-  useEffect(() => {
-    if (!containerRef.current || viewerRef.current) return;
-
-    const initViewer = async () => {
-      const container = containerRef.current;
-      if (!container) return;
-
-      try {
-        setIsLoading(true);
-        setError(null);
-
-        console.log('Loading Cesium from CDN...');
-
-        // Load Cesium from CDN
-        const Cesium = await loadCesiumFromCDN();
-
-        console.log('Creating Cesium viewer...');
-
-        // Create Cesium viewer with basic configuration
-        const viewer = new Cesium.Viewer(container, {
-          homeButton: false,
-          sceneModePicker: false,
-          baseLayerPicker: false,
-          navigationHelpButton: false,
-          animation: false,
-          timeline: false,
-          fullscreenButton: false,
-          geocoder: false,
-          vrButton: false,
-          infoBox: false,
-          selectionIndicator: false,
-        });
-
-        // Configure globe appearance
-        viewer.scene.globe.enableLighting = false;
-        viewer.scene.globe.showGroundAtmosphere = true;
-
-        // Set background color
-        viewer.scene.backgroundColor =
-          Cesium.Color.fromCssColorString('#1a1a1a');
-
-        // Set initial camera position
-        viewer.camera.setView({
-          destination: Cesium.Cartesian3.fromDegrees(0, 20, 25000000),
-        });
-
-        // Add click handler
-        viewer.cesiumWidget.screenSpaceEventHandler.setInputAction(
-          (event: any) => {
-            const pickedPosition = viewer.camera.pickEllipsoid(
-              event.position,
-              viewer.scene.globe.ellipsoid
-            );
-            if (pickedPosition && onRegionClick) {
-              const cartographic =
-                Cesium.Cartographic.fromCartesian(pickedPosition);
-              const latitude = Cesium.Math.toDegrees(cartographic.latitude);
-              const longitude = Cesium.Math.toDegrees(cartographic.longitude);
-
-              const regionData: RegionData = {
-                name: `${latitude.toFixed(2)}°, ${longitude.toFixed(2)}°`,
-                precipitation: Math.random() * 100,
-                temperature: -20 + Math.random() * 60,
-                dataset: currentDataset?.name || 'Sample Dataset',
-              };
-
-              onRegionClick(latitude, longitude, regionData);
-            }
-          },
-          Cesium.ScreenSpaceEventType.LEFT_CLICK
-        );
-
-        // Add camera change handler
-        viewer.camera.changed.addEventListener(() => {
-          if (onPositionChange) {
-            const center = viewer.camera.positionCartographic;
-            if (center) {
-              onPositionChange({
-                latitude: Cesium.Math.toDegrees(center.latitude),
-                longitude: Cesium.Math.toDegrees(center.longitude),
-                zoom: center.height,
-              });
-            }
-          }
-        });
-
-        viewerRef.current = viewer;
-        setIsLoading(false);
-
-        console.log('Cesium viewer initialized successfully');
-      } catch (err) {
-        console.error('Failed to initialize Cesium:', err);
-        setError(
-          err instanceof Error ? err.message : 'Failed to initialize globe'
-        );
-        setIsLoading(false);
-      }
-    };
-
-    // Small delay to ensure DOM is ready
-    const timer = setTimeout(initViewer, 100);
-    return () => clearTimeout(timer);
-  }, [onRegionClick, onPositionChange, currentDataset]);
-
-  // Handle position changes
-  useEffect(() => {
-    if (position && viewerRef.current && window.Cesium) {
-      const Cesium = window.Cesium;
-      viewerRef.current.camera.flyTo({
-        destination: Cesium.Cartesian3.fromDegrees(
-          position.longitude,
-          position.latitude,
-          position.zoom
-        ),
-        duration: 1.5,
-      });
-    }
-  }, [position]);
-
-  // Cleanup
-  useEffect(() => {
-    return () => {
-      if (viewerRef.current && !viewerRef.current.isDestroyed()) {
-        viewerRef.current.destroy();
-        viewerRef.current = null;
-      }
-    };
-  }, []);
-
-  // Loading and error states
-  if (error) {
-    return (
-      <div className="flex h-full w-full items-center justify-center bg-gray-900 text-white">
-        <div className="text-center">
-          <div className="mb-4 text-6xl">🌍</div>
-          <h3 className="mb-2 text-lg font-semibold">Failed to Load Globe</h3>
-          <p className="mb-2 text-sm text-gray-400">{error}</p>
-          <p className="mb-4 text-xs text-gray-500">
-            Check your internet connection and try again
-          </p>
-          <button
-            onClick={() => window.location.reload()}
-            className="rounded bg-blue-600 px-4 py-2 text-white transition-colors hover:bg-blue-700"
-          >
-            Retry
-          </button>
-        </div>
-      </div>
-    );
-  }
-
-  return (
-    <div className="w-dvh relative h-dvh">
-      {/* Loading overlay */}
-      {isLoading && (
-        <div className="absolute inset-0 z-10 flex items-center justify-center bg-gray-900 bg-opacity-75">
-          <div className="text-center text-white">
-            <div className="mb-4 h-8 w-8 animate-spin rounded-full border-2 border-white border-t-transparent"></div>
-            <p>Loading Globe from CDN...</p>
-            <p className="mt-1 text-xs text-gray-400">
-              This may take a moment on first load
-            </p>
-          </div>
-        </div>
-      )}
-
-      {/* Cesium container */}
-      <div
-        ref={containerRef}
-        className="h-full w-full"
-        style={{ minHeight: '400px' }}
-      />
-
-      {/* Dataset info overlay */}
-      {currentDataset && (
-        <div className="fixed inset-x-0 top-6 mx-auto max-w-max">
-          <div className="rounded-lg px-3 py-2 text-2xl text-gray-300">
-            <div className="font-semibold">{currentDataset.name}</div>
-          </div>
-        </div>
-      )}
-    </div>
-  );
-};
-
->>>>>>> 71c5eafc
-export default Globe;+'use client';
+
+import React, { useEffect, useRef, useState } from 'react';
+import { GlobeProps, RegionData } from '@/types';
+import { loadCesiumFromCDN } from '@/utils/cesiumSetup';
+
+const Globe: React.FC<GlobeProps> = ({
+  currentDataset,
+  position,
+  onPositionChange,
+  onRegionClick,
+}) => {
+  const containerRef = useRef<HTMLDivElement>(null);
+  const viewerRef = useRef<any>(null);
+  const [isLoading, setIsLoading] = useState(true);
+  const [error, setError] = useState<string | null>(null);
+
+  // Handle window resize to ensure proper scaling
+  useEffect(() => {
+    const handleResize = () => {
+      if (viewerRef.current && !viewerRef.current.isDestroyed()) {
+        // Force Cesium to recalculate canvas dimensions
+        viewerRef.current.resize();
+        viewerRef.current.forceResize();
+      }
+    };
+
+    window.addEventListener('resize', handleResize);
+    return () => window.removeEventListener('resize', handleResize);
+  }, []);
+
+  // Initialize Cesium viewer
+  useEffect(() => {
+    if (!containerRef.current || viewerRef.current) return;
+
+    const initViewer = async () => {
+      const container = containerRef.current;
+      if (!container) return;
+
+      try {
+        setIsLoading(true);
+        setError(null);
+
+        console.log('Loading Cesium from CDN...');
+
+        // Load Cesium from CDN
+        const Cesium = await loadCesiumFromCDN();
+
+        console.log('Creating Cesium viewer...');
+
+        // Create Cesium viewer with basic configuration
+        const viewer = new Cesium.Viewer(container, {
+          homeButton: false,
+          sceneModePicker: false,
+          baseLayerPicker: false,
+          navigationHelpButton: false,
+          animation: false,
+          timeline: false,
+          fullscreenButton: false,
+          geocoder: false,
+          vrButton: false,
+          infoBox: false,
+          selectionIndicator: false,
+        });
+
+        // Configure globe appearance for responsive background
+        viewer.scene.globe.enableLighting = false;
+        viewer.scene.globe.showGroundAtmosphere = true;
+        
+        // Set background to transparent so container background shows through
+        viewer.scene.backgroundColor = Cesium.Color.TRANSPARENT;
+        
+        // Enable skybox for better visual appearance
+        viewer.scene.skyBox.show = false;
+        viewer.scene.sun.show = false;
+        viewer.scene.moon.show = false;
+        
+        // Configure canvas to be responsive
+        viewer.canvas.style.width = '100%';
+        viewer.canvas.style.height = '100%';
+        
+        // Set initial camera position
+        viewer.camera.setView({
+          destination: Cesium.Cartesian3.fromDegrees(0, 20, 25000000),
+        });
+
+        // Add click handler
+        viewer.cesiumWidget.screenSpaceEventHandler.setInputAction(
+          (event: any) => {
+            const pickedPosition = viewer.camera.pickEllipsoid(
+              event.position,
+              viewer.scene.globe.ellipsoid
+            );
+            if (pickedPosition && onRegionClick) {
+              const cartographic =
+                Cesium.Cartographic.fromCartesian(pickedPosition);
+              const latitude = Cesium.Math.toDegrees(cartographic.latitude);
+              const longitude = Cesium.Math.toDegrees(cartographic.longitude);
+
+              const regionData: RegionData = {
+                name: `${latitude.toFixed(2)}°, ${longitude.toFixed(2)}°`,
+                precipitation: Math.random() * 100,
+                temperature: -20 + Math.random() * 60,
+                dataset: currentDataset?.name || 'Sample Dataset',
+              };
+
+              onRegionClick(latitude, longitude, regionData);
+            }
+          },
+          Cesium.ScreenSpaceEventType.LEFT_CLICK
+        );
+
+        // Add camera change handler
+        viewer.camera.changed.addEventListener(() => {
+          if (onPositionChange) {
+            const center = viewer.camera.positionCartographic;
+            if (center) {
+              onPositionChange({
+                latitude: Cesium.Math.toDegrees(center.latitude),
+                longitude: Cesium.Math.toDegrees(center.longitude),
+                zoom: center.height,
+              });
+            }
+          }
+        });
+
+        // Ensure proper sizing after initialization
+        setTimeout(() => {
+          viewer.resize();
+          viewer.forceResize();
+        }, 100);
+
+        viewerRef.current = viewer;
+        setIsLoading(false);
+
+        console.log('Cesium viewer initialized successfully');
+      } catch (err) {
+        console.error('Failed to initialize Cesium:', err);
+        setError(
+          err instanceof Error ? err.message : 'Failed to initialize globe'
+        );
+        setIsLoading(false);
+      }
+    };
+
+    // Small delay to ensure DOM is ready
+    const timer = setTimeout(initViewer, 100);
+    return () => clearTimeout(timer);
+  }, [onRegionClick, onPositionChange, currentDataset]);
+
+  // Handle position changes
+  useEffect(() => {
+    if (position && viewerRef.current && window.Cesium) {
+      const Cesium = window.Cesium;
+      viewerRef.current.camera.flyTo({
+        destination: Cesium.Cartesian3.fromDegrees(
+          position.longitude,
+          position.latitude,
+          position.zoom
+        ),
+        duration: 1.5,
+      });
+    }
+  }, [position]);
+
+  // Cleanup
+  useEffect(() => {
+    return () => {
+      if (viewerRef.current && !viewerRef.current.isDestroyed()) {
+        viewerRef.current.destroy();
+        viewerRef.current = null;
+      }
+    };
+  }, []);
+
+  // Loading and error states
+  if (error) {
+    return (
+      <div className="absolute inset-0 z-0 flex h-full w-full items-center justify-center bg-gradient-to-br from-slate-900 via-blue-900 to-indigo-900 text-white">
+        <div className="text-center">
+          <div className="mb-4 text-6xl">🌍</div>
+          <h3 className="mb-2 text-lg font-semibold">Failed to Load Globe</h3>
+          <p className="mb-2 text-sm text-gray-400">{error}</p>
+          <p className="mb-4 text-xs text-gray-500">
+            Check your internet connection and try again
+          </p>
+          <button
+            onClick={() => window.location.reload()}
+            className="rounded bg-blue-600 px-4 py-2 text-white transition-colors hover:bg-blue-700"
+          >
+            Retry
+          </button>
+        </div>
+      </div>
+    );
+  }
+
+  return (
+    <div 
+      className="absolute inset-0 z-0 h-full w-full bg-gradient-to-br from-slate-900 via-blue-900 to-indigo-900"
+      style={{ 
+        background: 'radial-gradient(ellipse at center, #1e3a8a 0%, #0f172a 50%, #000000 100%)',
+        minHeight: '100vh',
+        minWidth: '100vw'
+      }}
+    >
+      {/* Loading overlay */}
+      {isLoading && (
+        <div className="absolute inset-0 z-10 flex items-center justify-center bg-slate-900 bg-opacity-75">
+          <div className="text-center text-white">
+            <div className="mb-4 h-8 w-8 animate-spin rounded-full border-2 border-white border-t-transparent"></div>
+            <p>Loading Globe from CDN...</p>
+            <p className="mt-1 text-xs text-gray-400">
+              This may take a moment on first load
+            </p>
+          </div>
+        </div>
+      )}
+      
+      {/* Cesium container - positioned to fill entire viewport but stay behind other elements */}
+      <div
+        ref={containerRef}
+        className="absolute inset-0 z-0 h-full w-full"
+        style={{ 
+          minHeight: '100vh',
+          minWidth: '100vw',
+          overflow: 'hidden'
+        }}
+      />
+
+      {/* Dataset info overlay - higher z-index to appear above globe */}
+      {currentDataset && (
+        <div className="absolute bottom-4 left-4 z-30">
+          <div className="rounded-lg bg-black bg-opacity-70 px-3 py-2 text-xs text-white backdrop-blur-sm">
+            <div className="font-semibold">{currentDataset.name}</div>
+          </div>
+        </div>
+      )}
+    </div>
+  );
+};
+
+export default Globe;