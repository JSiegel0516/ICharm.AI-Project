"use client";

import React, {
  useState,
  useRef,
  useEffect,
  useImperativeHandle,
  useCallback,
  forwardRef,
} from "react";
import type { Dataset, RegionData, GlobeProps, GlobeRef } from "@/types";
import { useRasterLayer } from "@/hooks/useRasterLayer";
import type { RasterLayerData } from "@/hooks/useRasterLayer";
import GlobeLoading from "./GlobeLoading";
import { Button } from "@/components/ui/button";
import {
  Dialog,
  DialogClose,
  DialogContent,
  DialogDescription,
  DialogFooter,
  DialogHeader,
  DialogTitle,
  DialogTrigger,
} from "@/components/ui/dialog";

// Cesium setup function for CDN loading
const loadCesiumFromCDN = async () => {
  if (window.Cesium) {
    return window.Cesium;
  }

  return new Promise((resolve, reject) => {
    const script = document.createElement("script");
    script.src =
      "https://cesium.com/downloads/cesiumjs/releases/1.95/Build/Cesium/Cesium.js";
    script.async = true;

    script.onload = () => {
      const link = document.createElement("link");
      link.href =
        "https://cesium.com/downloads/cesiumjs/releases/1.95/Build/Cesium/Widgets/widgets.css";
      link.rel = "stylesheet";
      document.head.appendChild(link);

      window.CESIUM_BASE_URL =
        "https://cesium.com/downloads/cesiumjs/releases/1.95/Build/Cesium/";
      resolve(window.Cesium);
    };

    script.onerror = () => reject(new Error("Failed to load Cesium"));
    document.head.appendChild(script);
  });
};

type BoundaryDataset = {
  name: string;
  kind: "boundary" | "geographicLines";
  data: any;
};

// Load geographic boundary data
const loadGeographicBoundaries = async (): Promise<BoundaryDataset[]> => {
  const files: Array<{ name: string; kind: BoundaryDataset["kind"] }> = [
    { name: "ne_110m_coastline.json", kind: "boundary" },
    { name: "ne_110m_lakes.json", kind: "boundary" },
    { name: "ne_110m_rivers_lake_centerlines.json", kind: "boundary" },
  ];

  const boundaryData: BoundaryDataset[] = [];

  for (const file of files) {
    try {
      console.log(`Attempting to load: /_countries/${file.name}`);
      const response = await fetch(`/_countries/${file.name}`);
      console.log(`Response for ${file.name}:`, response.status, response.ok);
      if (response.ok) {
        const data = await response.json();
        console.log(
          `Successfully loaded ${file.name}, type:`,
          data.type,
          "features:",
          data.features?.length,
        );
        boundaryData.push({ name: file.name, kind: file.kind, data });
      } else {
        console.warn(
          `Failed to fetch ${file.name}: ${response.status} ${response.statusText}`,
        );
      }
    } catch (error) {
      console.error(`Error loading ${file.name}:`, error);
    }
  }

  console.log(`Total boundary files loaded: ${boundaryData.length}`);
  return boundaryData;
};

// Draw geographic boundaries on the globe - returns grouped entity arrays
const addGeographicBoundaries = (
  Cesium: any,
  viewer: any,
  boundaryData: BoundaryDataset[],
) => {
  const boundaryEntities: any[] = [];
  const geographicLineEntities: any[] = [];
  let totalLinesAdded = 0;

  boundaryData.forEach(({ name, kind, data }) => {
    console.log(`Processing ${name}, type: ${data.type}`);

    const isGeographicLines =
      kind === "geographicLines" || name.includes("geographic_lines");

    const targetCollection = isGeographicLines
      ? geographicLineEntities
      : boundaryEntities;

    if (data.type === "FeatureCollection" && data.features) {
      let color = Cesium.Color.fromCssColorString("#f8fafc").withAlpha(0.8);
      let width = 2;

      if (name.includes("coastline")) {
        width = 3;
        color = Cesium.Color.fromCssColorString("#e2e8f0").withAlpha(0.85);
      } else if (isGeographicLines) {
        width = 1.5;
        color = Cesium.Color.fromCssColorString("#64748b").withAlpha(0.45);
      } else if (name.includes("lakes")) {
        width = 2;
        color = Cesium.Color.fromCssColorString("#cbd5f5").withAlpha(0.7);
      } else if (name.includes("rivers")) {
        width = 2;
        color = Cesium.Color.fromCssColorString("#9ca3af").withAlpha(0.55);
      } else if (name.includes("time_zones")) {
        width = 1.5;
        color = Cesium.Color.fromCssColorString("#64748b").withAlpha(0.5);
      }

      data.features.forEach((feature: any) => {
        const geometry = feature.geometry;
        if (!geometry) return;

        const processCoordinates = (coords: any[]) => {
          if (coords.length < 2) return;

          const positions = coords.map((coord: number[]) =>
            Cesium.Cartesian3.fromDegrees(coord[0], coord[1], 10000),
          );

          if (positions.length > 1) {
            const entity = viewer.entities.add({
              polyline: {
                positions: positions,
                width: width,
                material: color,
                clampToGround: false,
              },
            });
            targetCollection.push(entity);
            totalLinesAdded++;
          }
        };

        if (geometry.type === "LineString") {
          processCoordinates(geometry.coordinates);
        } else if (geometry.type === "MultiLineString") {
          geometry.coordinates.forEach((lineCoords: any[]) => {
            processCoordinates(lineCoords);
          });
        } else if (geometry.type === "Polygon") {
          geometry.coordinates.forEach((ring: any[]) => {
            processCoordinates(ring);
          });
        } else if (geometry.type === "MultiPolygon") {
          geometry.coordinates.forEach((polygon: any[]) => {
            polygon.forEach((ring: any[]) => {
              processCoordinates(ring);
            });
          });
        }
      });
    } else if (data.Lon && data.Lat) {
      const positions: any[] = [];
      let color = Cesium.Color.CYAN.withAlpha(0.3);
      let width = 1.5;

      if (name.includes("coastline")) {
        color = Cesium.Color.WHITE.withAlpha(0.6);
        width = 2;
      }
      if (name.includes("lakes")) {
        color = Cesium.Color.WHITE.withAlpha(0.3);
        width = 2;
      }
      if (name.includes("rivers")) {
        color = Cesium.Color.fromCssColorString("#9ca3af").withAlpha(0.5);
        width = 2;
      }

      for (let i = 0; i < data.Lon.length; i++) {
        if (data.Lon[i] !== null && data.Lat[i] !== null) {
          positions.push(
            Cesium.Cartesian3.fromDegrees(data.Lon[i], data.Lat[i], 10000),
          );
        } else if (positions.length > 0) {
          const entity = viewer.entities.add({
            polyline: {
              positions: positions.slice(),
              width: width,
              material: color,
              clampToGround: false,
            },
          });
          targetCollection.push(entity);
          totalLinesAdded++;
          positions.length = 0;
        }
      }

      if (positions.length > 0) {
        const entity = viewer.entities.add({
          polyline: {
            positions: positions,
            width: width,
            material: color,
            clampToGround: false,
          },
        });
        targetCollection.push(entity);
        totalLinesAdded++;
      }
    } else {
      console.warn(`Unknown data format for ${name}:`, Object.keys(data));
    }
  });

  // Generate additional graticule lines (every 10 degrees) to ensure full grid
  const addLatLine = (latitude: number) => {
    const positions: any[] = [];
    for (let lon = -180; lon <= 180; lon += 2) {
      positions.push(Cesium.Cartesian3.fromDegrees(lon, latitude, 10000));
    }
    const entity = viewer.entities.add({
      polyline: {
        positions,
        width: 1.2,
        material: Cesium.Color.fromCssColorString("#64748b").withAlpha(0.35),
        clampToGround: false,
      },
    });
    geographicLineEntities.push(entity);
    totalLinesAdded++;
  };

  const addLonLine = (longitude: number) => {
    const positions: any[] = [];
    for (let lat = -90; lat <= 90; lat += 2) {
      positions.push(Cesium.Cartesian3.fromDegrees(longitude, lat, 10000));
    }
    const entity = viewer.entities.add({
      polyline: {
        positions,
        width: 1.2,
        material: Cesium.Color.fromCssColorString("#64748b").withAlpha(0.35),
        clampToGround: false,
      },
    });
    geographicLineEntities.push(entity);
    totalLinesAdded++;
  };

  for (let lat = -80; lat <= 80; lat += 10) {
    addLatLine(lat);
  }

  for (let lon = -170; lon <= 170; lon += 10) {
    addLonLine(lon);
  }

  console.log(
    `Geographic boundaries added: ${totalLinesAdded} lines from ${boundaryData.length} files`,
  );

  return { boundaryEntities, geographicLineEntities };
};

const Globe = forwardRef<GlobeRef, GlobeProps>(
  (
    {
      currentDataset,
      onRegionClick,
      selectedDate,
      selectedLevel,
      // NEW: Globe settings props with defaults
      satelliteLayerVisible = true,
      boundaryLinesVisible = true,
      geographicLinesVisible = false,
      rasterOpacity = 0.65,
      hideZeroPrecipitation = false,
      onRasterMetadataChange,
    },
    ref,
  ) => {
    const containerRef = useRef<HTMLDivElement>(null);
    const viewerRef = useRef<any>(null);
    const initializingViewerRef = useRef(false);
    const [isLoading, setIsLoading] = useState(true);
    const [error, setError] = useState<string | null>(null);
    const currentMarkerRef = useRef<any>(null);
    const [isModalOpen, setIsModalOpen] = useState(false);

    const [cesiumInstance, setCesiumInstance] = useState<any>(null);
    const [viewerReady, setViewerReady] = useState(false);
    const [isRasterTransitioning, setIsRasterTransitioning] = useState(false);

    // NEW: Layer references for visibility control
    const satelliteLayerRef = useRef<any>(null);
    const boundaryEntitiesRef = useRef<any[]>([]);
    const geographicLineEntitiesRef = useRef<any[]>([]);
    const rasterLayerRef = useRef<any[]>([]);

    const rasterDataRef = useRef<RasterLayerData | undefined>(undefined);
<<<<<<< HEAD
    const shouldHideZero = hideZeroPrecipitation;
=======
    const datasetName = (currentDataset?.name ?? "").toLowerCase();
    const datasetSupportsZeroMask =
      currentDataset?.dataType === "precipitation" ||
      datasetName.includes("cmorph");
    const shouldHideZero = datasetSupportsZeroMask && hideZeroPrecipitation;
>>>>>>> 0b3e8637
    const rasterState = useRasterLayer({
      dataset: currentDataset,
      date: selectedDate,
      level: selectedLevel ?? null,
      maskZeroValues: shouldHideZero,
    });

    const clearMarker = () => {
      if (
        currentMarkerRef.current &&
        viewerRef.current &&
        !viewerRef.current.isDestroyed()
      ) {
        if (Array.isArray(currentMarkerRef.current)) {
          currentMarkerRef.current.forEach((marker) =>
            viewerRef.current.entities.remove(marker),
          );
        } else {
          viewerRef.current.entities.remove(currentMarkerRef.current);
        }
        currentMarkerRef.current = null;
      }
    };

    useImperativeHandle(ref, () => ({
      clearMarker,
    }));

    useEffect(() => {
      const handleResize = () => {
        if (viewerRef.current && !viewerRef.current.isDestroyed()) {
          viewerRef.current.resize();
          viewerRef.current.forceResize();
        }
      };

      window.addEventListener("resize", handleResize);
      return () => window.removeEventListener("resize", handleResize);
    }, []);

    useEffect(() => {
      if (isLoading) {
        setIsRasterTransitioning(false);
        return;
      }

      if (rasterState.isLoading) {
        setIsRasterTransitioning(true);
        return;
      }

      if (rasterState.error) {
        setIsRasterTransitioning(false);
        return;
      }

      const timer = window.setTimeout(() => {
        setIsRasterTransitioning(false);
      }, 150);

      return () => window.clearTimeout(timer);
    }, [
      isLoading,
      rasterState.isLoading,
      rasterState.error,
      rasterState.requestKey,
    ]);

    const calculateRadiusFromCameraHeight = (cameraHeight: number): number => {
      const referenceHeight = 10000000;
      const baseRadius = 65000;
      const scaleFactor = Math.sqrt(cameraHeight / referenceHeight);
      const minRadius = 8000;
      const maxRadius = 150000;
      const calculatedRadius = baseRadius * scaleFactor;
      return Math.max(minRadius, Math.min(maxRadius, calculatedRadius));
    };

    const addClickMarker = (
      Cesium: any,
      latitude: number,
      longitude: number,
    ) => {
      if (!viewerRef.current) return;

      clearMarker();

      const cameraHeight = viewerRef.current.camera.positionCartographic.height;
      const baseRadius = calculateRadiusFromCameraHeight(cameraHeight);

      const markers = [];
      const numRings = 8;
      const ringSpacing = baseRadius * 0.05;

      for (let i = 0; i < numRings; i++) {
        const radius = baseRadius - i * ringSpacing;
        if (radius <= 0) break;

        const circleEntity = viewerRef.current.entities.add({
          position: Cesium.Cartesian3.fromDegrees(
            longitude,
            latitude,
            1000 + i,
          ),
          ellipse: {
            semiMajorAxis: radius,
            semiMinorAxis: radius,
            material: Cesium.Color.TRANSPARENT,
            outline: true,
            outlineColor: Cesium.Color.LIME.withAlpha(0.9 - i * 0.1),
            outlineWidth: 3,
            height: 0,
            extrudedHeight: 0,
            zIndex: 9999,
          },
        });

        markers.push(circleEntity);
      }

      currentMarkerRef.current = markers;
      viewerRef.current.scene?.requestRender();
    };

    const updateMarkerRadius = (Cesium: any) => {
      if (!currentMarkerRef.current || !viewerRef.current) return;

      const cameraHeight = viewerRef.current.camera.positionCartographic.height;
      const baseRadius = calculateRadiusFromCameraHeight(cameraHeight);
      const ringSpacing = baseRadius * 0.05;

      if (Array.isArray(currentMarkerRef.current)) {
        currentMarkerRef.current.forEach((marker, i) => {
          const radius = baseRadius - i * ringSpacing;
          if (radius > 0) {
            marker.ellipse.semiMajorAxis = radius;
            marker.ellipse.semiMinorAxis = radius;
          }
        });
      }
    };

    // Initialize Cesium viewer
    useEffect(() => {
      if (
        !containerRef.current ||
        viewerRef.current ||
        initializingViewerRef.current
      )
        return;

      const initViewer = async () => {
        const container = containerRef.current;
        if (!container) return;

        try {
          initializingViewerRef.current = true;
          setIsLoading(true);
          setError(null);

          console.log("Loading Cesium from CDN...");
          const Cesium = await loadCesiumFromCDN();
          setCesiumInstance(Cesium);

          console.log("Creating self-hosted Cesium viewer...");

          const viewer = new Cesium.Viewer(container, {
            homeButton: false,
            sceneModePicker: false,
            baseLayerPicker: false,
            navigationHelpButton: false,
            animation: false,
            timeline: false,
            fullscreenButton: false,
            geocoder: false,
            vrButton: false,
            infoBox: false,
            selectionIndicator: false,
            imageryProvider: false,
          });

          const oceanMaterial = new Cesium.Material({
            fabric: {
              type: "ICharmOcean",
              uniforms: {
                deepColor: Cesium.Color.fromCssColorString("#063a6b"),
                polarColor: Cesium.Color.fromCssColorString("#0f4f7d"),
                horizonColor: Cesium.Color.fromCssColorString("#0d658f"),
                horizonIntensity: 0.15,
                polarBlendStart: 0.65,
                polarBlendEnd: 0.95,
                horizonExponent: 3.0,
                emissionStrength: 0.02,
              },
              source: `
              czm_material czm_getMaterial(czm_materialInput input)
              {
                czm_material material = czm_getDefaultMaterial(input);
                vec3 normalEC = normalize(input.normalEC);
                vec3 viewDir = normalize(-input.positionToEyeEC);

                float polarBlend = smoothstep(
                  polarBlendStart,
                  polarBlendEnd,
                  clamp(abs(input.st.t - 0.5) * 2.0, 0.0, 1.0)
                );
                vec3 base = mix(deepColor.rgb, polarColor.rgb, polarBlend);

                float rim = pow(1.0 - clamp(dot(normalEC, viewDir), 0.0, 1.0), horizonExponent);
                vec3 color = mix(base, horizonColor.rgb, rim * horizonIntensity);
                color = clamp(color, 0.0, 1.0);

                material.diffuse = color;
                material.emission = color * emissionStrength;
                material.alpha = 1.0;
                return material;
              }
            `,
            },
          });

          viewer.scene.globe.material = oceanMaterial;
          viewer.scene.globe.baseColor =
            Cesium.Color.fromCssColorString("#061e34");
          viewer.scene.globe.enableLighting = false;
          viewer.scene.globe.dynamicAtmosphereLighting = false;
          viewer.scene.globe.dynamicAtmosphereLightingFromSun = false;
          viewer.scene.globe.showGroundAtmosphere = true;
          viewer.scene.backgroundColor = Cesium.Color.TRANSPARENT;
          viewer.scene.skyBox.show = true;
          viewer.scene.sun.show = true;
          viewer.scene.moon.show = true;

          try {
            const satelliteProvider = new Cesium.ArcGisMapServerImageryProvider(
              {
                url: "https://services.arcgisonline.com/ArcGIS/rest/services/World_Imagery/MapServer",
              },
            );

            const baseLayer =
              viewer.scene.imageryLayers.addImageryProvider(satelliteProvider);
            baseLayer.alpha = 1.0;
            baseLayer.brightness = 1.0;
            baseLayer.contrast = 1.0;
            viewer.scene.imageryLayers.lowerToBottom(baseLayer);

            // NEW: Store satellite layer reference
            satelliteLayerRef.current = baseLayer;
            console.log("Satellite base layer added and stored");
          } catch (layerError) {
            console.error("Failed to load satellite base layer", layerError);
          }

          viewer.canvas.style.width = "100%";
          viewer.canvas.style.height = "100%";

          const cesiumCredit = container.querySelector(".cesium-viewer-bottom");
          if (cesiumCredit) {
            (cesiumCredit as HTMLElement).style.display = "none";
          }

          viewer.camera.setView({
            destination: Cesium.Cartesian3.fromDegrees(0, 20, 25000000),
          });

          console.log("Loading geographic boundaries...");
          const boundaryData = await loadGeographicBoundaries();

          // NEW: Store boundary entities
          const { boundaryEntities, geographicLineEntities } =
            addGeographicBoundaries(Cesium, viewer, boundaryData);
          boundaryEntitiesRef.current = boundaryEntities;
          geographicLineEntitiesRef.current = geographicLineEntities;

          boundaryEntitiesRef.current.forEach((entity) => {
            entity.show = boundaryLinesVisible;
          });
          geographicLineEntitiesRef.current.forEach((entity) => {
            entity.show = geographicLinesVisible;
          });

          console.log(
            `Stored ${boundaryEntities.length} boundary entities and ${geographicLineEntities.length} geographic grid entities`,
          );

          viewer.cesiumWidget.screenSpaceEventHandler.setInputAction(
            (event: any) => {
              const pickedPosition = viewer.camera.pickEllipsoid(
                event.position,
                viewer.scene.globe.ellipsoid,
              );
              if (pickedPosition) {
                const cartographic =
                  Cesium.Cartographic.fromCartesian(pickedPosition);
                const latitude = Cesium.Math.toDegrees(cartographic.latitude);
                const longitude = Cesium.Math.toDegrees(cartographic.longitude);

                addClickMarker(Cesium, latitude, longitude);

                if (onRegionClick) {
                  const rasterValue = rasterDataRef.current?.sampleValue(
                    latitude,
                    longitude,
                  );
                  const units =
                    rasterDataRef.current?.units ??
                    currentDataset?.units ??
                    "units";
                  const regionData: RegionData = {
                    name: `${latitude.toFixed(2)}°, ${longitude.toFixed(2)}°`,
                    precipitation: rasterValue ?? Math.random() * 100,
                    temperature: -20 + Math.random() * 60,
                    dataset: currentDataset?.name || "Sample Dataset",
                    unit: units,
                  };

                  onRegionClick(latitude, longitude, regionData);
                }
              }
            },
            Cesium.ScreenSpaceEventType.LEFT_CLICK,
          );

          viewer.cesiumWidget.screenSpaceEventHandler.setInputAction(
            (event: any) => {
              const currentPosition = viewer.camera.positionCartographic;
              const currentLat = Cesium.Math.toDegrees(
                currentPosition.latitude,
              );
              const currentLon = Cesium.Math.toDegrees(
                currentPosition.longitude,
              );
              const currentHeight = currentPosition.height;

              let oppositeLon = currentLon + 180;
              if (oppositeLon > 180) {
                oppositeLon -= 360;
              }

              viewer.camera.flyTo({
                destination: Cesium.Cartesian3.fromDegrees(
                  oppositeLon,
                  currentLat,
                  currentHeight,
                ),
                duration: 2.0,
                easingFunction: Cesium.EasingFunction.CUBIC_IN_OUT,
              });
            },
            Cesium.ScreenSpaceEventType.RIGHT_CLICK,
          );

          viewer.camera.changed.addEventListener(() => {
            if (window.Cesium) {
              updateMarkerRadius(window.Cesium);
            }
          });

          setTimeout(() => {
            viewer.resize();
            viewer.forceResize();
          }, 100);

          viewerRef.current = viewer;
          setIsLoading(false);
          setViewerReady(true);
          initializingViewerRef.current = false;

          console.log("Self-hosted Cesium viewer initialized successfully");
        } catch (err) {
          console.error("Failed to initialize Cesium:", err);
          setError(
            err instanceof Error ? err.message : "Failed to initialize globe",
          );
          setIsLoading(false);
          setViewerReady(false);
          initializingViewerRef.current = false;
        }
      };

      const timer = setTimeout(initViewer, 100);
      return () => clearTimeout(timer);
    }, [
      onRegionClick,
      currentDataset,
      boundaryLinesVisible,
      geographicLinesVisible,
    ]);

    // Cleanup
    const applyRasterLayers = useCallback(
      (layerData?: RasterLayerData) => {
        const viewer = viewerRef.current;
        if (!viewer || !cesiumInstance) {
          console.log(
            "[Globe] applyRasterLayers skipped - viewer or Cesium missing",
            {
              hasViewer: !!viewer,
              hasCesium: !!cesiumInstance,
              viewerReady,
            },
          );
          return;
        }

        if (rasterLayerRef.current.length) {
          rasterLayerRef.current.forEach((layer) => {
            try {
              viewer.scene.imageryLayers.remove(layer, true);
            } catch (err) {
              console.warn("Failed to remove raster layer", err);
            }
          });
          rasterLayerRef.current = [];
        }

        if (
          !layerData ||
          !layerData.textures ||
          layerData.textures.length === 0
        ) {
          console.log("[Globe] applyRasterLayers - no textures available");
          viewer.scene.requestRender();
          return;
        }

        console.log(
          "[Globe] applyRasterLayers - adding textures",
          layerData.textures.length,
        );
        console.log("Raster opacity:", rasterOpacity);

        const newLayers: any[] = [];

        layerData.textures.forEach((texture, index) => {
          try {
            const provider = new cesiumInstance.SingleTileImageryProvider({
              url: texture.imageUrl,
              rectangle: cesiumInstance.Rectangle.fromDegrees(
                texture.rectangle.west,
                texture.rectangle.south,
                texture.rectangle.east,
                texture.rectangle.north,
              ),
            });

            const layer =
              viewer.scene.imageryLayers.addImageryProvider(provider);
            layer.alpha = rasterOpacity;
            layer.brightness = 1.0;
            layer.contrast = 1.0;
            layer.hue = 0.0;
            layer.saturation = 1.0;
            layer.gamma = 1.0;

            layer.minificationFilter =
              cesiumInstance.TextureMinificationFilter.LINEAR;
            layer.magnificationFilter =
              cesiumInstance.TextureMagnificationFilter.LINEAR;

            viewer.scene.imageryLayers.raiseToTop(layer);
            newLayers.push(layer);
            console.log(
              `Successfully added texture layer ${index} with opacity ${rasterOpacity}`,
            );
          } catch (err) {
            console.error(`Failed to add texture ${index}:`, err);
          }
        });

        rasterLayerRef.current = newLayers;
        console.log(
          `Successfully added ${newLayers.length} raster layers to globe`,
        );
        viewer.scene.requestRender();
      },
      [cesiumInstance, rasterOpacity, viewerReady],
    );

    useEffect(() => {
      return () => {
        if (viewerRef.current && !viewerRef.current.isDestroyed()) {
          if (rasterLayerRef.current.length) {
            rasterLayerRef.current.forEach((layer) => {
              try {
                viewerRef.current.scene.imageryLayers.remove(layer, true);
              } catch (err) {
                console.warn(
                  "Failed to remove raster layer during cleanup",
                  err,
                );
              }
            });
            rasterLayerRef.current = [];
          }
          clearMarker();
          boundaryEntitiesRef.current = [];
          geographicLineEntitiesRef.current = [];
          viewerRef.current.destroy();
          viewerRef.current = null;
          setViewerReady(false);
          initializingViewerRef.current = false;
        }
      };
    }, []);

    useEffect(() => {
      if (rasterState.error) {
        console.warn("Raster pipeline error", rasterState.error);
      }
    }, [rasterState.error]);

    // NEW: Control satellite layer visibility
    useEffect(() => {
      if (!satelliteLayerRef.current) return;

      satelliteLayerRef.current.show = satelliteLayerVisible;
      console.log("Satellite layer visibility:", satelliteLayerVisible);
    }, [satelliteLayerVisible]);

    // NEW: Control boundary lines visibility
    useEffect(() => {
      if (boundaryEntitiesRef.current.length === 0) return;

      boundaryEntitiesRef.current.forEach((entity) => {
        entity.show = boundaryLinesVisible;
      });
      console.log("Boundary lines visibility:", boundaryLinesVisible);
    }, [boundaryLinesVisible]);

    // NEW: Control geographic grid visibility
    useEffect(() => {
      if (geographicLineEntitiesRef.current.length === 0) return;

      geographicLineEntitiesRef.current.forEach((entity) => {
        entity.show = geographicLinesVisible;
      });
      console.log("Geographic lines visibility:", geographicLinesVisible);
    }, [geographicLinesVisible]);

    // Raster texture rendering with viewer readiness guard
    useEffect(() => {
      if (!viewerReady) {
        console.log(
          "[Globe] applyRasterLayers skip - viewer not ready",
          rasterState.data?.textures?.length ?? 0,
        );
        return;
      }

      const textureCount = rasterState.data?.textures?.length ?? 0;
      if (textureCount === 0) {
        console.warn(
          "[Globe] No raster textures available for current dataset request",
          rasterState.requestKey,
        );
        viewerRef.current?.scene?.requestRender();
        return;
      }

      console.log("[Globe] applyRasterLayers trigger", {
        requestKey: rasterState.requestKey,
        textureCount,
      });
      applyRasterLayers(rasterState.data);
    }, [
      applyRasterLayers,
      rasterState.data,
      rasterState.requestKey,
      viewerReady,
    ]);

    useEffect(() => {
      rasterDataRef.current = rasterState.data;
      if (onRasterMetadataChange) {
        if (rasterState.data) {
          onRasterMetadataChange({
            units: rasterState.data.units ?? null,
            min: rasterState.data.min ?? null,
            max: rasterState.data.max ?? null,
          });
        } else {
          onRasterMetadataChange(null);
        }
      }
    }, [rasterState.data, onRasterMetadataChange]);

    useEffect(() => {
      if (!viewerReady) return;
      if (!rasterDataRef.current) return;
      console.log("[Globe] viewerReady effect re-applying raster");
      applyRasterLayers(rasterDataRef.current);
    }, [viewerReady, applyRasterLayers]);

    if (error) {
      return (
        <div className="absolute inset-0 z-0 flex h-full w-full items-center justify-center bg-linear-to-br from-slate-900 via-blue-900 to-indigo-900 text-white">
          <div className="text-center">
            <div className="mb-4 text-6xl">🌍</div>
            <h3 className="mb-2 text-lg font-semibold">Failed to Load Globe</h3>
            <p className="mb-2 text-sm text-gray-400">{error}</p>
            <p className="mb-4 text-xs text-gray-500">
              Check your tile server and try again
            </p>
            <button
              onClick={() => window.location.reload()}
              className="rounded bg-blue-600 px-4 py-2 text-white transition-colors hover:bg-blue-700"
            >
              Retry
            </button>
          </div>
        </div>
      );
    }

    return (
      <div
        className="absolute inset-0 z-0 h-full w-full"
        style={{
          background:
            "radial-gradient(ellipse at center, #1e3a8a 0%, #0f172a 50%, #000000 100%)",
          minHeight: "100vh",
          minWidth: "100vw",
        }}
      >
        {isLoading && (
          <GlobeLoading
            message="Loading globe…"
            subtitle="Initializing Cesium and geographic boundaries"
          />
        )}

        {!isLoading && isRasterTransitioning && (
          <GlobeLoading
            message="Rendering dataset…"
            subtitle={
              currentDataset
                ? `Applying ${currentDataset.name}`
                : "Fetching climate data"
            }
          />
        )}

        <div
          ref={containerRef}
          className="absolute inset-0 z-0 h-screen w-screen"
          style={{
            minHeight: "100vh",
            minWidth: "100vw",
            overflow: "hidden",
          }}
        />

        {currentDataset && (
          <Dialog>
            <DialogTrigger asChild>
              <div className="absolute inset-x-0 top-6 z-30 mx-auto max-w-max">
                <Button
                  variant="ghost"
                  title="Click for dataset details"
                  id="dataset-title"
                  className="text-3xl font-semibold"
                  onClick={() => setIsModalOpen(true)}
                >
                  {currentDataset.name}
                </Button>
              </div>
            </DialogTrigger>
            <DialogContent className="sm:max-w-[625px]">
              <DialogHeader>
                <DialogTitle className="mb-2 text-2xl font-semibold">
                  {currentDataset.name}
                </DialogTitle>
                <DialogDescription className="text-lg">
                  <span className="text-xl">{currentDataset.description}</span>
                  <br />
                  <br />
                  <span>
                    Date Range:{" "}
                    {currentDataset?.startDate && currentDataset?.endDate
                      ? `${new Date(
                          currentDataset.startDate,
                        ).toLocaleDateString("en-US", {
                          year: "numeric",
                          month: "numeric",
                          day: "numeric",
                        })} - ${new Date(
                          currentDataset.endDate,
                        ).toLocaleDateString("en-US", {
                          year: "numeric",
                          month: "numeric",
                          day: "numeric",
                        })}`
                      : "Date information not available"}
                  </span>
                  <br />
                  <span>Units: {currentDataset.units} </span>
                </DialogDescription>
              </DialogHeader>
              <DialogFooter>
                <DialogClose asChild>
                  <Button variant="outline">Close</Button>
                </DialogClose>
              </DialogFooter>
            </DialogContent>
          </Dialog>
        )}
      </div>
    );
  },
);

Globe.displayName = "Globe";

export default Globe;<|MERGE_RESOLUTION|>--- conflicted
+++ resolved
@@ -299,6 +299,7 @@
       geographicLinesVisible = false,
       rasterOpacity = 0.65,
       hideZeroPrecipitation = false,
+      hideZeroPrecipitation = false,
       onRasterMetadataChange,
     },
     ref,
@@ -322,19 +323,16 @@
     const rasterLayerRef = useRef<any[]>([]);
 
     const rasterDataRef = useRef<RasterLayerData | undefined>(undefined);
-<<<<<<< HEAD
-    const shouldHideZero = hideZeroPrecipitation;
-=======
     const datasetName = (currentDataset?.name ?? "").toLowerCase();
     const datasetSupportsZeroMask =
       currentDataset?.dataType === "precipitation" ||
       datasetName.includes("cmorph");
     const shouldHideZero = datasetSupportsZeroMask && hideZeroPrecipitation;
->>>>>>> 0b3e8637
     const rasterState = useRasterLayer({
       dataset: currentDataset,
       date: selectedDate,
       level: selectedLevel ?? null,
+      maskZeroValues: shouldHideZero,
       maskZeroValues: shouldHideZero,
     });
 
