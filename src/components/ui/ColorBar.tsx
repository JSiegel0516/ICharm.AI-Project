"use client";

import React, {
<<<<<<< HEAD
=======
  useState,
>>>>>>> 0b3e8637
  useRef,
  useEffect,
  useMemo,
  useCallback,
<<<<<<< HEAD
  useReducer,
} from "react";
import { ChevronDown, ChevronUp, RotateCcw } from "lucide-react";
import { Button } from "./button";

// Types
type TemperatureUnit = "celsius" | "fahrenheit";

=======
} from "react";
import { ChevronDown, ChevronUp, RotateCcw } from "lucide-react";

// Mock types for the example
type TemperatureUnit = "celsius" | "fahrenheit";
>>>>>>> 0b3e8637
interface ColorBarProps {
  show: boolean;
  onToggle?: () => void;
  dataset: any;
  unit?: TemperatureUnit;
  onUnitChange?: (unit: TemperatureUnit) => void;
  onPositionChange?: (position: { x: number; y: number }) => void;
  collapsed?: boolean;
  rasterMeta?: any;
  orientation?: "horizontal" | "vertical";
}
<<<<<<< HEAD

interface Position {
  x: number;
  y: number;
}

// State management with useReducer
type UIState = {
  position: Position;
  previousPosition: Position;
  isCollapsed: boolean;
  isDragging: boolean;
  dragStart: Position;
  showDropdown: boolean;
  hasInitialized: boolean;
};

type UIAction =
  | { type: "SET_POSITION"; payload: Position }
  | { type: "START_DRAG"; payload: Position }
  | { type: "STOP_DRAG" }
  | { type: "TOGGLE_COLLAPSE" }
  | { type: "SET_COLLAPSED"; payload: boolean }
  | { type: "TOGGLE_DROPDOWN" }
  | { type: "CLOSE_DROPDOWN" }
  | { type: "INITIALIZE"; payload: Position }
  | { type: "RESET_POSITION"; payload: Position };

function uiReducer(state: UIState, action: UIAction): UIState {
  switch (action.type) {
    case "SET_POSITION":
      return { ...state, position: action.payload };

    case "START_DRAG":
      return { ...state, isDragging: true, dragStart: action.payload };

    case "STOP_DRAG":
      return { ...state, isDragging: false };

    case "TOGGLE_COLLAPSE":
      if (state.isCollapsed) {
        // Expanding
        return {
          ...state,
          isCollapsed: false,
          position: state.previousPosition,
          showDropdown: false,
        };
      } else {
        // Collapsing
        return {
          ...state,
          isCollapsed: true,
          previousPosition: state.position,
          position: { x: 24, y: window.innerHeight - 60 },
          showDropdown: false,
        };
      }

    case "SET_COLLAPSED":
      return { ...state, isCollapsed: action.payload };

    case "TOGGLE_DROPDOWN":
      return { ...state, showDropdown: !state.showDropdown };

    case "CLOSE_DROPDOWN":
      return { ...state, showDropdown: false };

    case "INITIALIZE":
      return {
        ...state,
        position: action.payload,
        previousPosition: action.payload,
        hasInitialized: true,
      };

    case "RESET_POSITION":
      return {
        ...state,
        position: action.payload,
        previousPosition: action.payload,
      };

    default:
      return state;
  }
}
=======
>>>>>>> 0b3e8637

const ColorBar: React.FC<ColorBarProps> = ({
  show,
  onToggle,
  dataset,
  unit = "celsius",
  onUnitChange,
  onPositionChange,
  collapsed = false,
  rasterMeta = null,
  orientation = "horizontal",
}) => {
  const colorBarRef = useRef<HTMLDivElement>(null);
<<<<<<< HEAD
  const isVertical = orientation === "vertical";

  const [uiState, dispatch] = useReducer(uiReducer, {
    position: { x: 24, y: 24 },
    previousPosition: { x: 24, y: 24 },
    isCollapsed: collapsed,
    isDragging: false,
    dragStart: { x: 0, y: 0 },
    showDropdown: false,
    hasInitialized: false,
  });

  // ============================================================================
  // UNIT DETECTION AND CONVERSION
  // ============================================================================

  const unitInfo = useMemo(() => {
=======
  const [hasInitialized, setHasInitialized] = useState(false);

  const defaultUnitSymbol = useMemo(() => {
>>>>>>> 0b3e8637
    const rawCandidates = [dataset.units, rasterMeta?.units].filter(
      (value): value is string =>
        typeof value === "string" && value.trim() !== "",
    );

<<<<<<< HEAD
    let symbol = "";
=======
    let fallback = "";
>>>>>>> 0b3e8637

    for (const raw of rawCandidates) {
      const normalized = raw.trim();
      const lower = normalized.toLowerCase();
      const alphaOnly = lower.replace(/[^a-z]/g, "");

<<<<<<< HEAD
      if (
        normalized.includes("℃") ||
        lower.includes("celsius") ||
        lower.includes("°c") ||
        lower.includes("degc") ||
        alphaOnly === "c"
      ) {
        symbol = "°C";
        break;
      }
=======
      const isCelsius =
        normalized.includes("℃") ||
        lower.includes("celsius") ||
        lower.includes("celcius") ||
        lower.includes("°c") ||
        lower.includes("degc") ||
        alphaOnly === "c";
      if (isCelsius) {
        return "°C";
      }

      const isFahrenheit =
        normalized.includes("℉") ||
        lower.includes("fahrenheit") ||
        lower.includes("°f") ||
        lower.includes("degf") ||
        alphaOnly === "f";
      if (isFahrenheit) {
        return "°F";
      }

      const isKelvin =
        normalized.includes("K") ||
        lower.includes("kelvin") ||
        lower.includes("°k") ||
        lower.includes("degk") ||
        alphaOnly === "k";
      if (isKelvin) {
        return "K";
      }

      if (!fallback) {
        fallback = normalized;
      }
    }

    if (!fallback && typeof dataset.dataType === "string") {
      const typeLower = dataset.dataType.toLowerCase();
      if (typeLower === "temperature") {
        return "°C";
      }
    }

    return fallback;
  }, [dataset.units, rasterMeta?.units, dataset.dataType]);

  const hasTemperatureHints = useMemo(() => {
    const parts: string[] = [];

    const typeLower =
      typeof dataset?.dataType === "string"
        ? dataset.dataType.toLowerCase()
        : "";
    if (typeLower) {
      parts.push(typeLower);
    }

    const possibleKeys: Array<string | undefined | null> = [
      dataset?.name,
      dataset?.description,
      (dataset as any)?.category,
      dataset?.backend?.datasetName,
      dataset?.backend?.layerParameter,
      dataset?.backend?.datasetType,
    ];
    possibleKeys.forEach((value) => {
      if (typeof value === "string" && value.trim()) {
        parts.push(value);
      }
    });

    if (!parts.length) {
      return false;
    }

    const combined = parts.join(" ").toLowerCase();
    return (
      combined.includes("temp") ||
      combined.includes("°c") ||
      combined.includes("degc") ||
      combined.includes("sea surface") ||
      combined.includes("sst") ||
      combined.includes("surface temp")
    );
  }, [dataset]);

  const allowUnitToggle = useMemo(() => {
    return defaultUnitSymbol === "°C" && hasTemperatureHints;
  }, [defaultUnitSymbol, hasTemperatureHints]);

  const metaMin =
    typeof rasterMeta?.min === "number" && Number.isFinite(rasterMeta.min)
      ? rasterMeta.min
      : null;
  const metaMax =
    typeof rasterMeta?.max === "number" && Number.isFinite(rasterMeta.max)
      ? rasterMeta.max
      : null;

  const resolvedMin = metaMin ?? dataset.colorScale.min;
  const resolvedMax = metaMax ?? dataset.colorScale.max;
  const safeMin = Number.isFinite(resolvedMin) ? Number(resolvedMin) : 0;
  const safeMax = Number.isFinite(resolvedMax) ? Number(resolvedMax) : safeMin;
  const numericColorScaleLabels = useMemo(() => {
    const labels = dataset.colorScale.labels;
    if (!Array.isArray(labels) || !labels.length) {
      return null;
    }

    const parsed = labels.map((label) => {
      if (typeof label === "number" && Number.isFinite(label)) {
        return label;
      }

      if (typeof label === "string") {
        const match = label.trim().match(/-?\d+(\.\d+)?/);
        if (match) {
          const numeric = Number(match[0]);
          if (Number.isFinite(numeric)) {
            return numeric;
          }
        }
      }

      return null;
    });

    if (parsed.every((value) => typeof value === "number")) {
      return parsed as number[];
    }
    return null;
  }, [dataset.colorScale.labels]);

  const labelCount = useMemo(() => {
    if (numericColorScaleLabels?.length) {
      return numericColorScaleLabels.length;
    }
    return Math.max(
      dataset.colorScale.labels.length || 0,
      dataset.colorScale.colors.length || 0,
      2,
    );
  }, [
    dataset.colorScale.colors.length,
    dataset.colorScale.labels.length,
    numericColorScaleLabels,
  ]);
>>>>>>> 0b3e8637

      if (
        normalized.includes("℉") ||
        lower.includes("fahrenheit") ||
        lower.includes("°f") ||
        lower.includes("degf") ||
        alphaOnly === "f"
      ) {
        symbol = "°F";
        break;
      }

<<<<<<< HEAD
      if (
        normalized.includes("K") ||
        lower.includes("kelvin") ||
        lower.includes("°k") ||
        lower.includes("degk") ||
        alphaOnly === "k"
      ) {
        symbol = "K";
        break;
      }

      if (!symbol) symbol = normalized;
    }

    if (!symbol && dataset.dataType?.toLowerCase() === "temperature") {
      symbol = "°C";
    }

    // Check if dataset has temperature hints
    const parts = [
      dataset?.dataType,
      dataset?.name,
      dataset?.description,
      dataset?.backend?.datasetName,
      dataset?.backend?.layerParameter,
    ]
      .filter((v): v is string => typeof v === "string" && v.trim())
      .join(" ")
      .toLowerCase();

    const hasTemperatureHints =
      parts.includes("temp") ||
      parts.includes("°c") ||
      parts.includes("sea surface") ||
      parts.includes("sst");

    return {
      symbol,
      allowToggle: symbol === "°C" && hasTemperatureHints,
    };
  }, [dataset, rasterMeta?.units]);

  const currentUnitSymbol = unitInfo.allowToggle
    ? unit === "fahrenheit"
      ? "°F"
      : "°C"
    : unitInfo.symbol || "";

  // ============================================================================
  // COLOR SCALE CALCULATIONS
  // ============================================================================

  const colorScale = useMemo(() => {
    const metaMin =
      typeof rasterMeta?.min === "number" && Number.isFinite(rasterMeta.min)
        ? rasterMeta.min
        : null;
    const metaMax =
      typeof rasterMeta?.max === "number" && Number.isFinite(rasterMeta.max)
        ? rasterMeta.max
        : null;

    const min = metaMin ?? dataset.colorScale.min;
    const max = metaMax ?? dataset.colorScale.max;
    const safeMin = Number.isFinite(min) ? Number(min) : 0;
    const safeMax = Number.isFinite(max) ? Number(max) : safeMin;

    // Parse numeric labels from dataset
    const numericLabels = dataset.colorScale.labels
      .map((label: any) => {
        if (typeof label === "number" && Number.isFinite(label)) return label;
        if (typeof label === "string") {
          const match = label.trim().match(/-?\d+(\.\d+)?/);
          if (match) {
            const num = Number(match[0]);
            if (Number.isFinite(num)) return num;
          }
        }
        return null;
      })
      .filter((v: any): v is number => v !== null);

    const labelCount = Math.max(
      dataset.colorScale.labels.length || 0,
      dataset.colorScale.colors.length || 0,
      2,
    );

    // Decide whether to use dynamic range
    const useDynamicRange =
      (metaMin !== null && metaMax !== null) || unitInfo.symbol === "K";

    // Generate labels
    let labels: number[];
    if (numericLabels.length && !useDynamicRange) {
      labels = numericLabels;
    } else if (labelCount <= 1 || Math.abs(safeMax - safeMin) < 1e-9) {
      labels = Array(labelCount).fill(safeMin);
    } else {
      labels = Array.from(
        { length: labelCount },
        (_, i) => safeMin + ((safeMax - safeMin) * i) / (labelCount - 1),
      );
    }

    return { labels, colors: dataset.colorScale.colors };
  }, [dataset.colorScale, rasterMeta, unitInfo.symbol]);

  const displayLabels = useMemo(() => {
    const values =
      unitInfo.allowToggle && unit === "fahrenheit"
        ? colorScale.labels.map((v) => (v * 9) / 5 + 32)
        : colorScale.labels;

    return values.map((v) => {
      if (!Number.isFinite(v)) return "–";
      const rounded = Math.round(v);
      return (Object.is(rounded, -0) ? 0 : rounded).toString();
    });
  }, [colorScale.labels, unitInfo.allowToggle, unit]);

  const labels = isVertical ? [...displayLabels].reverse() : displayLabels;

  const gradientBackground = `linear-gradient(${isVertical ? "to top" : "to right"}, ${colorScale.colors.join(", ")})`;

  // ============================================================================
  // POSITIONING LOGIC
  // ============================================================================

  const getDefaultPosition = useCallback((): Position => {
    if (typeof window === "undefined") {
      return isVertical ? { x: 24, y: 120 } : { x: 24, y: 180 };
=======
  const formatLabelValue = (value: number) => {
    if (!Number.isFinite(value)) return "–";
    const rounded = Math.round(value);
    return (Object.is(rounded, -0) ? 0 : rounded).toString();
  };

  const isVertical = orientation === "vertical";

  // NEW: Function that uses ACTUAL measured height
  const getDefaultPosition = useCallback(() => {
    if (typeof window === "undefined") {
      return isVertical ? { x: 24, y: 120 } : { x: 24, y: 180 };
    }

    const margin = 24;

    if (isVertical) {
      const offset = Math.round(window.innerHeight * 0.05);
      const cardWidth = 200;
      const cardHeight = 360;
      const x = Math.max(margin, window.innerWidth - cardWidth - margin - 12);
      const targetTop =
        Math.round(window.innerHeight * 0.25) - cardHeight / 2 + offset;
      const y = Math.max(
        margin,
        Math.min(targetTop, window.innerHeight - cardHeight - margin),
      );
      return { x, y };
    }

    // For horizontal: use ACTUAL measured height from DOM
    const colorBarElement = colorBarRef.current;
    const actualHeight = colorBarElement ? colorBarElement.offsetHeight : 220;

    const x = margin;
    const y = window.innerHeight - actualHeight - margin;

    return { x, y };
  }, [isVertical]);

  const dynamicRangeActive = metaMin !== null && metaMax !== null;
  const forceDynamicLabels = defaultUnitSymbol === "K";

  const numericLabels = useMemo(() => {
    if (
      numericColorScaleLabels?.length &&
      !forceDynamicLabels &&
      !dynamicRangeActive
    ) {
      return numericColorScaleLabels;
    }

    if (labelCount <= 1 || Math.abs(safeMax - safeMin) < 1e-9) {
      return Array(labelCount).fill(safeMin);
    }

    return Array.from({ length: labelCount }, (_, index) => {
      return safeMin + ((safeMax - safeMin) * index) / (labelCount - 1);
    });
  }, [
    labelCount,
    numericColorScaleLabels,
    safeMax,
    safeMin,
    forceDynamicLabels,
    dynamicRangeActive,
  ]);

  const displayLabels = useMemo(() => {
    const values =
      allowUnitToggle && unit === "fahrenheit"
        ? numericLabels.map(convertToFahrenheit)
        : numericLabels;
    return values.map((val) => formatLabelValue(val));
  }, [allowUnitToggle, unit, numericLabels]);

  const verticalLabels = useMemo(
    () => [...displayLabels].reverse(),
    [displayLabels],
  );

  const gradientBackground = useMemo(
    () =>
      `linear-gradient(${isVertical ? "to top" : "to right"}, ${dataset.colorScale.colors.join(", ")})`,
    [isVertical, dataset.colorScale.colors],
  );

  const getUnitSymbol = () => {
    if (allowUnitToggle) {
      return unit === "fahrenheit" ? "°F" : "°C";
>>>>>>> 0b3e8637
    }

    const margin = 24;

    if (isVertical) {
      const offset = Math.round(window.innerHeight * 0.05);
      const cardWidth = 200;
      const cardHeight = 360;
      const x = Math.max(margin, window.innerWidth - cardWidth - margin - 12);
      const targetTop =
        Math.round(window.innerHeight * 0.25) - cardHeight / 2 + offset;
      const y = Math.max(
        margin,
        Math.min(targetTop, window.innerHeight - cardHeight - margin),
      );
      return { x, y };
    }

    const actualHeight = colorBarRef.current?.offsetHeight ?? 220;
    return { x: margin, y: window.innerHeight - actualHeight - margin };
  }, [isVertical]);

  const clampPosition = useCallback((pos: Position): Position => {
    const element = colorBarRef.current;
    if (!element) return pos;

<<<<<<< HEAD
    const maxX = window.innerWidth - element.offsetWidth;
    const maxY = window.innerHeight - element.offsetHeight;

    return {
      x: Math.max(0, Math.min(pos.x, maxX)),
      y: Math.max(0, Math.min(pos.y, maxY)),
    };
  }, []);

  // ============================================================================
  // EVENT HANDLERS
  // ============================================================================

  const handleCollapseToggle = useCallback(
    (e: React.MouseEvent) => {
      e.preventDefault();
      e.stopPropagation();
      if (!uiState.isDragging) {
        dispatch({ type: "TOGGLE_COLLAPSE" });
=======
  const handleCollapseToggle = (e: React.MouseEvent) => {
    e.preventDefault();
    e.stopPropagation();

    if (isDragging) {
      return;
    }

    setIsCollapsed((prev) => {
      if (prev) {
        // Expanding
        setPosition(previousPosition);
        return false;
      } else {
        // Collapsing
        setPreviousPosition(position);
        setPosition({ x: 24, y: window.innerHeight - 60 });
        return true;
>>>>>>> 0b3e8637
      }
    },
    [uiState.isDragging],
  );

<<<<<<< HEAD
  const handleResetPosition = useCallback(
    (e: React.MouseEvent) => {
      e.preventDefault();
      e.stopPropagation();
      if (!uiState.isCollapsed && !uiState.isDragging) {
        const defaultPos = getDefaultPosition();
        dispatch({ type: "RESET_POSITION", payload: defaultPos });
      }
    },
    [uiState.isCollapsed, uiState.isDragging, getDefaultPosition],
  );

  const handleMouseDown = useCallback(
    (e: React.MouseEvent) => {
      if (uiState.isCollapsed) return;
      e.preventDefault();
      e.stopPropagation();

      dispatch({
        type: "START_DRAG",
        payload: {
          x: e.clientX - uiState.position.x,
          y: e.clientY - uiState.position.y,
        },
      });
    },
    [uiState.isCollapsed, uiState.position],
  );
=======
  // NEW: Initialize position after component mounts and measures itself
  useEffect(() => {
    if (!hasInitialized && colorBarRef.current && !isCollapsed) {
      // Small delay to ensure DOM has rendered
      const timer = setTimeout(() => {
        const defaultPosition = getDefaultPosition();
        setPosition(defaultPosition);
        setPreviousPosition(defaultPosition);
        setHasInitialized(true);
      }, 0);

      return () => clearTimeout(timer);
    }
  }, [hasInitialized, getDefaultPosition, isCollapsed]);

  // Update position when orientation changes
  useEffect(() => {
    if (hasInitialized && !isCollapsed) {
      const defaultPosition = getDefaultPosition();
      setPosition(defaultPosition);
      setPreviousPosition(defaultPosition);
    }
  }, [orientation, hasInitialized, isCollapsed, getDefaultPosition]);

  useEffect(() => {
    if (onPositionChange) {
      onPositionChange(position);
    }
  }, [position, onPositionChange]);
>>>>>>> 0b3e8637

  const handleDropdownToggle = useCallback(
    (e: React.MouseEvent) => {
      e.stopPropagation();
      if (!unitInfo.allowToggle || uiState.isCollapsed || uiState.isDragging)
        return;
      dispatch({ type: "TOGGLE_DROPDOWN" });
    },
    [unitInfo.allowToggle, uiState.isCollapsed, uiState.isDragging],
  );

  const handleUnitChange = useCallback(
    (newUnit: TemperatureUnit) => {
      if (!unitInfo.allowToggle) return;
      onUnitChange?.(newUnit);
      dispatch({ type: "CLOSE_DROPDOWN" });
    },
    [unitInfo.allowToggle, onUnitChange],
  );

  // ============================================================================
  // EFFECTS
  // ============================================================================

<<<<<<< HEAD
  // Initialize position on mount
=======
>>>>>>> 0b3e8637
  useEffect(() => {
    if (
      !uiState.hasInitialized &&
      colorBarRef.current &&
      !uiState.isCollapsed
    ) {
      const timer = setTimeout(() => {
        const defaultPosition = getDefaultPosition();
        dispatch({ type: "INITIALIZE", payload: defaultPosition });
      }, 0);
      return () => clearTimeout(timer);
    }
  }, [uiState.hasInitialized, uiState.isCollapsed, getDefaultPosition]);

  // Update position when orientation changes
  useEffect(() => {
    if (uiState.hasInitialized && !uiState.isCollapsed) {
      const defaultPosition = getDefaultPosition();
      dispatch({ type: "RESET_POSITION", payload: defaultPosition });
    }
  }, [
    orientation,
    uiState.hasInitialized,
    uiState.isCollapsed,
    getDefaultPosition,
  ]);

  // Sync collapsed state from props
  useEffect(() => {
    dispatch({ type: "SET_COLLAPSED", payload: collapsed });
  }, [collapsed]);

  // Notify parent of position changes
  useEffect(() => {
    onPositionChange?.(uiState.position);
  }, [uiState.position, onPositionChange]);

  // Handle dragging
  useEffect(() => {
    if (!uiState.isDragging || uiState.isCollapsed) return;

    const handleMouseMove = (e: MouseEvent) => {
      const newPos = {
        x: e.clientX - uiState.dragStart.x,
        y: e.clientY - uiState.dragStart.y,
      };
      dispatch({ type: "SET_POSITION", payload: clampPosition(newPos) });
    };

    const handleMouseUp = () => {
      dispatch({ type: "STOP_DRAG" });
    };

    document.addEventListener("mousemove", handleMouseMove);
    document.addEventListener("mouseup", handleMouseUp);

    return () => {
      document.removeEventListener("mousemove", handleMouseMove);
      document.removeEventListener("mouseup", handleMouseUp);
    };
<<<<<<< HEAD
  }, [
    uiState.isDragging,
    uiState.isCollapsed,
    uiState.dragStart,
    clampPosition,
  ]);

  // Handle window resize
=======
  }, [isDragging, dragStart, isCollapsed]);

  const handleDropdownToggle = (e: React.MouseEvent) => {
    e.stopPropagation();
    if (!allowUnitToggle || isCollapsed) {
      return;
    }
    if (!isDragging) {
      setShowDropdown(!showDropdown);
    }
  };

>>>>>>> 0b3e8637
  useEffect(() => {
    const handleResize = () => {
      if (uiState.isCollapsed) {
        dispatch({
          type: "SET_POSITION",
          payload: { x: 24, y: window.innerHeight - 60 },
        });
      } else {
<<<<<<< HEAD
        dispatch({
          type: "SET_POSITION",
          payload: clampPosition(uiState.position),
        });
=======
        const colorBarElement = colorBarRef.current;
        if (!colorBarElement) return;

        const colorBarWidth = colorBarElement.offsetWidth;
        const colorBarHeight = colorBarElement.offsetHeight;

        const maxX = window.innerWidth - colorBarWidth;
        const maxY = window.innerHeight - colorBarHeight;

        setPosition((prevPosition) => ({
          x: Math.max(0, Math.min(prevPosition.x, maxX)),
          y: Math.max(0, Math.min(prevPosition.y, maxY)),
        }));
>>>>>>> 0b3e8637
      }
    };

    window.addEventListener("resize", handleResize);
    return () => window.removeEventListener("resize", handleResize);
  }, [uiState.isCollapsed, uiState.position, clampPosition]);

  // Close dropdown on outside click
  useEffect(() => {
    if (!uiState.showDropdown) return;

    const handleClickOutside = (event: MouseEvent) => {
      if (
        colorBarRef.current &&
        !colorBarRef.current.contains(event.target as Node)
      ) {
        dispatch({ type: "CLOSE_DROPDOWN" });
      }
    };

    document.addEventListener("mousedown", handleClickOutside);
    return () => document.removeEventListener("mousedown", handleClickOutside);
  }, [uiState.showDropdown]);

<<<<<<< HEAD
  // ============================================================================
  // RENDER
  // ============================================================================
=======
  const unitSymbol = getUnitSymbol();
>>>>>>> 0b3e8637

  return (
    <div
      ref={colorBarRef}
      className="pointer-events-auto fixed"
      style={{
        left: `${uiState.position.x}px`,
        top: `${uiState.position.y}px`,
        zIndex: uiState.isCollapsed ? 1000 : 10,
      }}
    >
<<<<<<< HEAD
      {uiState.isCollapsed ? (
        <Button
          className="bg-card/80 border-border text-muted-foreground hover:text-card-foreground pointer-events-auto flex cursor-pointer items-center gap-2 rounded-xl border backdrop-blur-sm transition-all duration-200 hover:scale-105 hover:shadow-lg"
          onClick={handleCollapseToggle}
=======
      {isCollapsed ? (
        <div
          className="pointer-events-auto cursor-pointer rounded-xl border border-blue-500/20 bg-gradient-to-br from-blue-900/95 to-purple-900/95 backdrop-blur-sm transition-all duration-200 hover:shadow-lg"
          onClick={handleCollapseToggle}
          style={{ transform: "scale(1)" }}
          onMouseEnter={(e) => {
            e.currentTarget.style.transform = "scale(1.05)";
          }}
          onMouseLeave={(e) => {
            e.currentTarget.style.transform = "scale(1)";
          }}
>>>>>>> 0b3e8637
        >
          <ChevronUp className="pointer-events-none h-4 w-4" />
          <span className="pointer-events-none text-sm font-medium select-none">
            Color Scale
          </span>
        </Button>
      ) : (
<<<<<<< HEAD
        <div className="border-border bg-card/80 text-primary pointer-events-auto rounded-xl border px-6 py-6 backdrop-blur-sm">
          {/* Header Controls */}
=======
        <div
          id="temperature"
          className="pointer-events-auto rounded-xl border border-gray-700/30 bg-neutral-800/60 px-6 py-6 text-blue-100 backdrop-blur-sm"
        >
>>>>>>> 0b3e8637
          <div className="-mt-2 mb-2 flex w-full items-center justify-between gap-2">
            <button
              onClick={handleCollapseToggle}
              className="text-muted-foreground hover:text-card-foreground -m-1 flex cursor-pointer items-center p-1 focus:outline-none"
              title="Collapse"
              type="button"
            >
              <ChevronDown className="h-3 w-3" />
            </button>

            <div
              className={`mx-2 h-4 flex-1 select-none ${uiState.isDragging ? "cursor-grabbing" : "cursor-grab"}`}
              onMouseDown={handleMouseDown}
              title="Drag to move"
            >
              <div className="flex h-full items-center justify-center gap-1">
                <div className="dot"></div>
                <div className="dot"></div>
                <div className="dot"></div>
              </div>
            </div>

<<<<<<< HEAD
            <button
              onClick={handleResetPosition}
              className="text-muted-foreground hover:text-card-foreground -m-1 flex cursor-pointer items-center p-1 transition-colors focus:outline-none"
              title="Reset to default position"
              type="button"
            >
              <RotateCcw className="h-3 w-3" />
            </button>
          </div>

          {/* Unit Selector */}
          <div className="relative mt-2 mb-10">
            <div className="text-muted-foreground flex w-full items-center justify-between gap-2 text-sm font-medium">
              <span>Unit</span>

              {unitInfo.allowToggle ? (
                <div className="relative">
                  <button
                    onClick={handleDropdownToggle}
                    className="text-muted-foreground hover:text-card-foreground flex items-center gap-1 rounded px-2 py-1 text-xs font-semibold transition-colors focus:outline-none"
                    type="button"
                  >
                    <span>{currentUnitSymbol}</span>
                    <ChevronDown
                      className={`h-3 w-3 transition-transform ${uiState.showDropdown ? "rotate-180" : ""}`}
                    />
                  </button>

                  {uiState.showDropdown && !uiState.isDragging && (
=======
            <div className="flex items-center gap-2">
              <button
                onClick={handleResetPosition}
                className="z-10 -m-1 flex cursor-pointer items-center p-1 text-blue-300 transition-colors hover:text-blue-200 focus:outline-none"
                title="Reset to default position"
                type="button"
              >
                <RotateCcw className="h-3 w-3" />
              </button>
            </div>
          </div>

          <div className="relative mt-2 mb-12">
            <div className="flex w-full items-center justify-between gap-2 text-sm font-medium text-blue-200">
              <span>Unit of measurement</span>

              {allowUnitToggle ? (
                <div className="relative">
                  <button
                    onClick={handleDropdownToggle}
                    className="flex items-center gap-1 rounded px-2 py-1 text-xs font-semibold text-blue-200 transition-colors hover:text-white focus:outline-none"
                    type="button"
                  >
                    <span>{unitSymbol}</span>
                    <ChevronDown
                      className={`h-3 w-3 transition-transform ${showDropdown ? "rotate-180" : ""}`}
                    />
                  </button>

                  {showDropdown && !isDragging && (
>>>>>>> 0b3e8637
                    <div className="absolute top-7 right-0 z-50 w-32 rounded-md border border-gray-200 bg-white py-1 shadow-lg">
                      <button
                        onClick={() => handleUnitChange("celsius")}
                        className={`w-full px-3 py-2 text-left text-sm transition-colors hover:bg-gray-50 focus:outline-none ${
                          unit === "celsius"
                            ? "bg-blue-50 text-blue-600"
                            : "text-gray-700"
                        }`}
                        type="button"
                      >
                        Celsius (°C)
                      </button>
                      <button
                        onClick={() => handleUnitChange("fahrenheit")}
                        className={`w-full px-3 py-2 text-left text-sm transition-colors hover:bg-gray-50 focus:outline-none ${
                          unit === "fahrenheit"
                            ? "bg-blue-50 text-blue-600"
                            : "text-gray-700"
                        }`}
                        type="button"
                      >
                        Fahrenheit (°F)
                      </button>
                    </div>
                  )}
                </div>
              ) : (
<<<<<<< HEAD
                <span className="text-card-foreground ml-2 min-w-8 text-right">
                  {currentUnitSymbol || "–"}
=======
                <span className="ml-2 min-w-[2rem] text-right text-blue-100">
                  {unitSymbol || "–"}
>>>>>>> 0b3e8637
                </span>
              )}
            </div>
          </div>

<<<<<<< HEAD
          {/* Color Scale */}
=======
>>>>>>> 0b3e8637
          <div className="relative">
            {isVertical ? (
              <div className="flex w-full items-center justify-center">
                <div className="relative flex">
<<<<<<< HEAD
                  <div className="h-64 w-14 rounded-lg bg-white/10 p-px shadow-inner">
=======
                  <div className="h-64 w-14 rounded-lg bg-white/10 p-[1px] shadow-inner">
>>>>>>> 0b3e8637
                    <div
                      className="h-full w-full overflow-hidden rounded-[10px]"
                      style={{ background: gradientBackground }}
                    />
                  </div>
<<<<<<< HEAD
                  <div className="text-card-foreground absolute inset-y-4 left-full ml-4 flex flex-col justify-between text-right text-xs">
                    {labels.map((label, index) => (
=======
                  <div className="absolute inset-y-4 left-full ml-4 flex flex-col justify-between text-right text-xs text-blue-200">
                    {verticalLabels.map((label, index) => (
>>>>>>> 0b3e8637
                      <span key={index} className="leading-none">
                        {label}
                      </span>
                    ))}
                  </div>
                </div>
              </div>
            ) : (
              <div className="relative mx-auto w-60">
                <div
                  className="h-8 w-full rounded-md"
                  style={{ background: gradientBackground }}
                />
                <div className="absolute -top-4 left-0 flex w-full justify-between text-xs">
<<<<<<< HEAD
                  {labels.map((label, index) => (
                    <span
                      key={index}
                      className="text-card-foreground leading-none"
                    >
=======
                  {displayLabels.map((label, index) => (
                    <span key={index} className="leading-none text-blue-200">
>>>>>>> 0b3e8637
                      {label}
                    </span>
                  ))}
                </div>
              </div>
            )}
          </div>
        </div>
      )}
    </div>
  );
};
export default ColorBar;<|MERGE_RESOLUTION|>--- conflicted
+++ resolved
@@ -1,15 +1,10 @@
 "use client";
 
 import React, {
-<<<<<<< HEAD
-=======
-  useState,
->>>>>>> 0b3e8637
   useRef,
   useEffect,
   useMemo,
   useCallback,
-<<<<<<< HEAD
   useReducer,
 } from "react";
 import { ChevronDown, ChevronUp, RotateCcw } from "lucide-react";
@@ -18,13 +13,6 @@
 // Types
 type TemperatureUnit = "celsius" | "fahrenheit";
 
-=======
-} from "react";
-import { ChevronDown, ChevronUp, RotateCcw } from "lucide-react";
-
-// Mock types for the example
-type TemperatureUnit = "celsius" | "fahrenheit";
->>>>>>> 0b3e8637
 interface ColorBarProps {
   show: boolean;
   onToggle?: () => void;
@@ -36,7 +24,6 @@
   rasterMeta?: any;
   orientation?: "horizontal" | "vertical";
 }
-<<<<<<< HEAD
 
 interface Position {
   x: number;
@@ -124,8 +111,6 @@
       return state;
   }
 }
-=======
->>>>>>> 0b3e8637
 
 const ColorBar: React.FC<ColorBarProps> = ({
   show,
@@ -137,9 +122,9 @@
   collapsed = false,
   rasterMeta = null,
   orientation = "horizontal",
+  orientation = "horizontal",
 }) => {
   const colorBarRef = useRef<HTMLDivElement>(null);
-<<<<<<< HEAD
   const isVertical = orientation === "vertical";
 
   const [uiState, dispatch] = useReducer(uiReducer, {
@@ -157,28 +142,18 @@
   // ============================================================================
 
   const unitInfo = useMemo(() => {
-=======
-  const [hasInitialized, setHasInitialized] = useState(false);
-
-  const defaultUnitSymbol = useMemo(() => {
->>>>>>> 0b3e8637
     const rawCandidates = [dataset.units, rasterMeta?.units].filter(
       (value): value is string =>
         typeof value === "string" && value.trim() !== "",
     );
 
-<<<<<<< HEAD
     let symbol = "";
-=======
-    let fallback = "";
->>>>>>> 0b3e8637
 
     for (const raw of rawCandidates) {
       const normalized = raw.trim();
       const lower = normalized.toLowerCase();
       const alphaOnly = lower.replace(/[^a-z]/g, "");
 
-<<<<<<< HEAD
       if (
         normalized.includes("℃") ||
         lower.includes("celsius") ||
@@ -189,155 +164,6 @@
         symbol = "°C";
         break;
       }
-=======
-      const isCelsius =
-        normalized.includes("℃") ||
-        lower.includes("celsius") ||
-        lower.includes("celcius") ||
-        lower.includes("°c") ||
-        lower.includes("degc") ||
-        alphaOnly === "c";
-      if (isCelsius) {
-        return "°C";
-      }
-
-      const isFahrenheit =
-        normalized.includes("℉") ||
-        lower.includes("fahrenheit") ||
-        lower.includes("°f") ||
-        lower.includes("degf") ||
-        alphaOnly === "f";
-      if (isFahrenheit) {
-        return "°F";
-      }
-
-      const isKelvin =
-        normalized.includes("K") ||
-        lower.includes("kelvin") ||
-        lower.includes("°k") ||
-        lower.includes("degk") ||
-        alphaOnly === "k";
-      if (isKelvin) {
-        return "K";
-      }
-
-      if (!fallback) {
-        fallback = normalized;
-      }
-    }
-
-    if (!fallback && typeof dataset.dataType === "string") {
-      const typeLower = dataset.dataType.toLowerCase();
-      if (typeLower === "temperature") {
-        return "°C";
-      }
-    }
-
-    return fallback;
-  }, [dataset.units, rasterMeta?.units, dataset.dataType]);
-
-  const hasTemperatureHints = useMemo(() => {
-    const parts: string[] = [];
-
-    const typeLower =
-      typeof dataset?.dataType === "string"
-        ? dataset.dataType.toLowerCase()
-        : "";
-    if (typeLower) {
-      parts.push(typeLower);
-    }
-
-    const possibleKeys: Array<string | undefined | null> = [
-      dataset?.name,
-      dataset?.description,
-      (dataset as any)?.category,
-      dataset?.backend?.datasetName,
-      dataset?.backend?.layerParameter,
-      dataset?.backend?.datasetType,
-    ];
-    possibleKeys.forEach((value) => {
-      if (typeof value === "string" && value.trim()) {
-        parts.push(value);
-      }
-    });
-
-    if (!parts.length) {
-      return false;
-    }
-
-    const combined = parts.join(" ").toLowerCase();
-    return (
-      combined.includes("temp") ||
-      combined.includes("°c") ||
-      combined.includes("degc") ||
-      combined.includes("sea surface") ||
-      combined.includes("sst") ||
-      combined.includes("surface temp")
-    );
-  }, [dataset]);
-
-  const allowUnitToggle = useMemo(() => {
-    return defaultUnitSymbol === "°C" && hasTemperatureHints;
-  }, [defaultUnitSymbol, hasTemperatureHints]);
-
-  const metaMin =
-    typeof rasterMeta?.min === "number" && Number.isFinite(rasterMeta.min)
-      ? rasterMeta.min
-      : null;
-  const metaMax =
-    typeof rasterMeta?.max === "number" && Number.isFinite(rasterMeta.max)
-      ? rasterMeta.max
-      : null;
-
-  const resolvedMin = metaMin ?? dataset.colorScale.min;
-  const resolvedMax = metaMax ?? dataset.colorScale.max;
-  const safeMin = Number.isFinite(resolvedMin) ? Number(resolvedMin) : 0;
-  const safeMax = Number.isFinite(resolvedMax) ? Number(resolvedMax) : safeMin;
-  const numericColorScaleLabels = useMemo(() => {
-    const labels = dataset.colorScale.labels;
-    if (!Array.isArray(labels) || !labels.length) {
-      return null;
-    }
-
-    const parsed = labels.map((label) => {
-      if (typeof label === "number" && Number.isFinite(label)) {
-        return label;
-      }
-
-      if (typeof label === "string") {
-        const match = label.trim().match(/-?\d+(\.\d+)?/);
-        if (match) {
-          const numeric = Number(match[0]);
-          if (Number.isFinite(numeric)) {
-            return numeric;
-          }
-        }
-      }
-
-      return null;
-    });
-
-    if (parsed.every((value) => typeof value === "number")) {
-      return parsed as number[];
-    }
-    return null;
-  }, [dataset.colorScale.labels]);
-
-  const labelCount = useMemo(() => {
-    if (numericColorScaleLabels?.length) {
-      return numericColorScaleLabels.length;
-    }
-    return Math.max(
-      dataset.colorScale.labels.length || 0,
-      dataset.colorScale.colors.length || 0,
-      2,
-    );
-  }, [
-    dataset.colorScale.colors.length,
-    dataset.colorScale.labels.length,
-    numericColorScaleLabels,
-  ]);
->>>>>>> 0b3e8637
 
       if (
         normalized.includes("℉") ||
@@ -350,7 +176,6 @@
         break;
       }
 
-<<<<<<< HEAD
       if (
         normalized.includes("K") ||
         lower.includes("kelvin") ||
@@ -460,6 +285,7 @@
   }, [dataset.colorScale, rasterMeta, unitInfo.symbol]);
 
   const displayLabels = useMemo(() => {
+  const displayLabels = useMemo(() => {
     const values =
       unitInfo.allowToggle && unit === "fahrenheit"
         ? colorScale.labels.map((v) => (v * 9) / 5 + 32)
@@ -481,19 +307,6 @@
   // ============================================================================
 
   const getDefaultPosition = useCallback((): Position => {
-    if (typeof window === "undefined") {
-      return isVertical ? { x: 24, y: 120 } : { x: 24, y: 180 };
-=======
-  const formatLabelValue = (value: number) => {
-    if (!Number.isFinite(value)) return "–";
-    const rounded = Math.round(value);
-    return (Object.is(rounded, -0) ? 0 : rounded).toString();
-  };
-
-  const isVertical = orientation === "vertical";
-
-  // NEW: Function that uses ACTUAL measured height
-  const getDefaultPosition = useCallback(() => {
     if (typeof window === "undefined") {
       return isVertical ? { x: 24, y: 120 } : { x: 24, y: 180 };
     }
@@ -514,85 +327,6 @@
       return { x, y };
     }
 
-    // For horizontal: use ACTUAL measured height from DOM
-    const colorBarElement = colorBarRef.current;
-    const actualHeight = colorBarElement ? colorBarElement.offsetHeight : 220;
-
-    const x = margin;
-    const y = window.innerHeight - actualHeight - margin;
-
-    return { x, y };
-  }, [isVertical]);
-
-  const dynamicRangeActive = metaMin !== null && metaMax !== null;
-  const forceDynamicLabels = defaultUnitSymbol === "K";
-
-  const numericLabels = useMemo(() => {
-    if (
-      numericColorScaleLabels?.length &&
-      !forceDynamicLabels &&
-      !dynamicRangeActive
-    ) {
-      return numericColorScaleLabels;
-    }
-
-    if (labelCount <= 1 || Math.abs(safeMax - safeMin) < 1e-9) {
-      return Array(labelCount).fill(safeMin);
-    }
-
-    return Array.from({ length: labelCount }, (_, index) => {
-      return safeMin + ((safeMax - safeMin) * index) / (labelCount - 1);
-    });
-  }, [
-    labelCount,
-    numericColorScaleLabels,
-    safeMax,
-    safeMin,
-    forceDynamicLabels,
-    dynamicRangeActive,
-  ]);
-
-  const displayLabels = useMemo(() => {
-    const values =
-      allowUnitToggle && unit === "fahrenheit"
-        ? numericLabels.map(convertToFahrenheit)
-        : numericLabels;
-    return values.map((val) => formatLabelValue(val));
-  }, [allowUnitToggle, unit, numericLabels]);
-
-  const verticalLabels = useMemo(
-    () => [...displayLabels].reverse(),
-    [displayLabels],
-  );
-
-  const gradientBackground = useMemo(
-    () =>
-      `linear-gradient(${isVertical ? "to top" : "to right"}, ${dataset.colorScale.colors.join(", ")})`,
-    [isVertical, dataset.colorScale.colors],
-  );
-
-  const getUnitSymbol = () => {
-    if (allowUnitToggle) {
-      return unit === "fahrenheit" ? "°F" : "°C";
->>>>>>> 0b3e8637
-    }
-
-    const margin = 24;
-
-    if (isVertical) {
-      const offset = Math.round(window.innerHeight * 0.05);
-      const cardWidth = 200;
-      const cardHeight = 360;
-      const x = Math.max(margin, window.innerWidth - cardWidth - margin - 12);
-      const targetTop =
-        Math.round(window.innerHeight * 0.25) - cardHeight / 2 + offset;
-      const y = Math.max(
-        margin,
-        Math.min(targetTop, window.innerHeight - cardHeight - margin),
-      );
-      return { x, y };
-    }
-
     const actualHeight = colorBarRef.current?.offsetHeight ?? 220;
     return { x: margin, y: window.innerHeight - actualHeight - margin };
   }, [isVertical]);
@@ -601,7 +335,6 @@
     const element = colorBarRef.current;
     if (!element) return pos;
 
-<<<<<<< HEAD
     const maxX = window.innerWidth - element.offsetWidth;
     const maxY = window.innerHeight - element.offsetHeight;
 
@@ -621,32 +354,11 @@
       e.stopPropagation();
       if (!uiState.isDragging) {
         dispatch({ type: "TOGGLE_COLLAPSE" });
-=======
-  const handleCollapseToggle = (e: React.MouseEvent) => {
-    e.preventDefault();
-    e.stopPropagation();
-
-    if (isDragging) {
-      return;
-    }
-
-    setIsCollapsed((prev) => {
-      if (prev) {
-        // Expanding
-        setPosition(previousPosition);
-        return false;
-      } else {
-        // Collapsing
-        setPreviousPosition(position);
-        setPosition({ x: 24, y: window.innerHeight - 60 });
-        return true;
->>>>>>> 0b3e8637
       }
     },
     [uiState.isDragging],
   );
 
-<<<<<<< HEAD
   const handleResetPosition = useCallback(
     (e: React.MouseEvent) => {
       e.preventDefault();
@@ -675,37 +387,6 @@
     },
     [uiState.isCollapsed, uiState.position],
   );
-=======
-  // NEW: Initialize position after component mounts and measures itself
-  useEffect(() => {
-    if (!hasInitialized && colorBarRef.current && !isCollapsed) {
-      // Small delay to ensure DOM has rendered
-      const timer = setTimeout(() => {
-        const defaultPosition = getDefaultPosition();
-        setPosition(defaultPosition);
-        setPreviousPosition(defaultPosition);
-        setHasInitialized(true);
-      }, 0);
-
-      return () => clearTimeout(timer);
-    }
-  }, [hasInitialized, getDefaultPosition, isCollapsed]);
-
-  // Update position when orientation changes
-  useEffect(() => {
-    if (hasInitialized && !isCollapsed) {
-      const defaultPosition = getDefaultPosition();
-      setPosition(defaultPosition);
-      setPreviousPosition(defaultPosition);
-    }
-  }, [orientation, hasInitialized, isCollapsed, getDefaultPosition]);
-
-  useEffect(() => {
-    if (onPositionChange) {
-      onPositionChange(position);
-    }
-  }, [position, onPositionChange]);
->>>>>>> 0b3e8637
 
   const handleDropdownToggle = useCallback(
     (e: React.MouseEvent) => {
@@ -730,10 +411,7 @@
   // EFFECTS
   // ============================================================================
 
-<<<<<<< HEAD
   // Initialize position on mount
-=======
->>>>>>> 0b3e8637
   useEffect(() => {
     if (
       !uiState.hasInitialized &&
@@ -794,7 +472,6 @@
       document.removeEventListener("mousemove", handleMouseMove);
       document.removeEventListener("mouseup", handleMouseUp);
     };
-<<<<<<< HEAD
   }, [
     uiState.isDragging,
     uiState.isCollapsed,
@@ -803,20 +480,6 @@
   ]);
 
   // Handle window resize
-=======
-  }, [isDragging, dragStart, isCollapsed]);
-
-  const handleDropdownToggle = (e: React.MouseEvent) => {
-    e.stopPropagation();
-    if (!allowUnitToggle || isCollapsed) {
-      return;
-    }
-    if (!isDragging) {
-      setShowDropdown(!showDropdown);
-    }
-  };
-
->>>>>>> 0b3e8637
   useEffect(() => {
     const handleResize = () => {
       if (uiState.isCollapsed) {
@@ -825,26 +488,10 @@
           payload: { x: 24, y: window.innerHeight - 60 },
         });
       } else {
-<<<<<<< HEAD
         dispatch({
           type: "SET_POSITION",
           payload: clampPosition(uiState.position),
         });
-=======
-        const colorBarElement = colorBarRef.current;
-        if (!colorBarElement) return;
-
-        const colorBarWidth = colorBarElement.offsetWidth;
-        const colorBarHeight = colorBarElement.offsetHeight;
-
-        const maxX = window.innerWidth - colorBarWidth;
-        const maxY = window.innerHeight - colorBarHeight;
-
-        setPosition((prevPosition) => ({
-          x: Math.max(0, Math.min(prevPosition.x, maxX)),
-          y: Math.max(0, Math.min(prevPosition.y, maxY)),
-        }));
->>>>>>> 0b3e8637
       }
     };
 
@@ -869,13 +516,9 @@
     return () => document.removeEventListener("mousedown", handleClickOutside);
   }, [uiState.showDropdown]);
 
-<<<<<<< HEAD
   // ============================================================================
   // RENDER
   // ============================================================================
-=======
-  const unitSymbol = getUnitSymbol();
->>>>>>> 0b3e8637
 
   return (
     <div
@@ -887,24 +530,10 @@
         zIndex: uiState.isCollapsed ? 1000 : 10,
       }}
     >
-<<<<<<< HEAD
       {uiState.isCollapsed ? (
         <Button
           className="bg-card/80 border-border text-muted-foreground hover:text-card-foreground pointer-events-auto flex cursor-pointer items-center gap-2 rounded-xl border backdrop-blur-sm transition-all duration-200 hover:scale-105 hover:shadow-lg"
           onClick={handleCollapseToggle}
-=======
-      {isCollapsed ? (
-        <div
-          className="pointer-events-auto cursor-pointer rounded-xl border border-blue-500/20 bg-gradient-to-br from-blue-900/95 to-purple-900/95 backdrop-blur-sm transition-all duration-200 hover:shadow-lg"
-          onClick={handleCollapseToggle}
-          style={{ transform: "scale(1)" }}
-          onMouseEnter={(e) => {
-            e.currentTarget.style.transform = "scale(1.05)";
-          }}
-          onMouseLeave={(e) => {
-            e.currentTarget.style.transform = "scale(1)";
-          }}
->>>>>>> 0b3e8637
         >
           <ChevronUp className="pointer-events-none h-4 w-4" />
           <span className="pointer-events-none text-sm font-medium select-none">
@@ -912,15 +541,8 @@
           </span>
         </Button>
       ) : (
-<<<<<<< HEAD
         <div className="border-border bg-card/80 text-primary pointer-events-auto rounded-xl border px-6 py-6 backdrop-blur-sm">
           {/* Header Controls */}
-=======
-        <div
-          id="temperature"
-          className="pointer-events-auto rounded-xl border border-gray-700/30 bg-neutral-800/60 px-6 py-6 text-blue-100 backdrop-blur-sm"
-        >
->>>>>>> 0b3e8637
           <div className="-mt-2 mb-2 flex w-full items-center justify-between gap-2">
             <button
               onClick={handleCollapseToggle}
@@ -943,7 +565,6 @@
               </div>
             </div>
 
-<<<<<<< HEAD
             <button
               onClick={handleResetPosition}
               className="text-muted-foreground hover:text-card-foreground -m-1 flex cursor-pointer items-center p-1 transition-colors focus:outline-none"
@@ -973,38 +594,6 @@
                   </button>
 
                   {uiState.showDropdown && !uiState.isDragging && (
-=======
-            <div className="flex items-center gap-2">
-              <button
-                onClick={handleResetPosition}
-                className="z-10 -m-1 flex cursor-pointer items-center p-1 text-blue-300 transition-colors hover:text-blue-200 focus:outline-none"
-                title="Reset to default position"
-                type="button"
-              >
-                <RotateCcw className="h-3 w-3" />
-              </button>
-            </div>
-          </div>
-
-          <div className="relative mt-2 mb-12">
-            <div className="flex w-full items-center justify-between gap-2 text-sm font-medium text-blue-200">
-              <span>Unit of measurement</span>
-
-              {allowUnitToggle ? (
-                <div className="relative">
-                  <button
-                    onClick={handleDropdownToggle}
-                    className="flex items-center gap-1 rounded px-2 py-1 text-xs font-semibold text-blue-200 transition-colors hover:text-white focus:outline-none"
-                    type="button"
-                  >
-                    <span>{unitSymbol}</span>
-                    <ChevronDown
-                      className={`h-3 w-3 transition-transform ${showDropdown ? "rotate-180" : ""}`}
-                    />
-                  </button>
-
-                  {showDropdown && !isDragging && (
->>>>>>> 0b3e8637
                     <div className="absolute top-7 right-0 z-50 w-32 rounded-md border border-gray-200 bg-white py-1 shadow-lg">
                       <button
                         onClick={() => handleUnitChange("celsius")}
@@ -1032,43 +621,26 @@
                   )}
                 </div>
               ) : (
-<<<<<<< HEAD
                 <span className="text-card-foreground ml-2 min-w-8 text-right">
                   {currentUnitSymbol || "–"}
-=======
-                <span className="ml-2 min-w-[2rem] text-right text-blue-100">
-                  {unitSymbol || "–"}
->>>>>>> 0b3e8637
                 </span>
               )}
             </div>
           </div>
 
-<<<<<<< HEAD
           {/* Color Scale */}
-=======
->>>>>>> 0b3e8637
           <div className="relative">
             {isVertical ? (
               <div className="flex w-full items-center justify-center">
                 <div className="relative flex">
-<<<<<<< HEAD
                   <div className="h-64 w-14 rounded-lg bg-white/10 p-px shadow-inner">
-=======
-                  <div className="h-64 w-14 rounded-lg bg-white/10 p-[1px] shadow-inner">
->>>>>>> 0b3e8637
                     <div
                       className="h-full w-full overflow-hidden rounded-[10px]"
                       style={{ background: gradientBackground }}
                     />
                   </div>
-<<<<<<< HEAD
                   <div className="text-card-foreground absolute inset-y-4 left-full ml-4 flex flex-col justify-between text-right text-xs">
                     {labels.map((label, index) => (
-=======
-                  <div className="absolute inset-y-4 left-full ml-4 flex flex-col justify-between text-right text-xs text-blue-200">
-                    {verticalLabels.map((label, index) => (
->>>>>>> 0b3e8637
                       <span key={index} className="leading-none">
                         {label}
                       </span>
@@ -1083,16 +655,11 @@
                   style={{ background: gradientBackground }}
                 />
                 <div className="absolute -top-4 left-0 flex w-full justify-between text-xs">
-<<<<<<< HEAD
                   {labels.map((label, index) => (
                     <span
                       key={index}
                       className="text-card-foreground leading-none"
                     >
-=======
-                  {displayLabels.map((label, index) => (
-                    <span key={index} className="leading-none text-blue-200">
->>>>>>> 0b3e8637
                       {label}
                     </span>
                   ))}
