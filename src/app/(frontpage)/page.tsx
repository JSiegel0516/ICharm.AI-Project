--- conflicted
+++ resolved
@@ -1,250 +1,210 @@
-'use client';
-
-import React, { useState, useRef } from 'react';
-import Globe, { GlobeRef } from '@/components/Globe/Globe';
-import CollapsibleSidebar from '@/components/UI/CollapsibleSidebar';
-import ColorBar from '@/components/UI/ColorBar';
-import TimeBar from '@/components/UI/TimeBar';
-import YearSelector from '@/components/UI/Popups/YearSelector';
-import PressureLevelsSelector from '@/components/UI/Popups/PressureLevelsSelector';
-import RegionInfoPanel from '@/components/UI/RegionInfoPanel';
-import ChatBot from '@/components/Chat/ChatBot';
-import SettingsModal from '@/components/Modals/SettingsModal';
-import AboutModal from '@/components/Modals/AboutModal';
-import TutorialModal from '@/components/Modals/TutorialModal';
-import { useAppState } from '@/app/context/HeaderContext';
-import { TemperatureUnit, RegionData, PressureLevel } from '@/types';
-import { SettingsSideMenu } from './_components/SideSettingsMenu';
-import { Tutorial } from './_components/Tutorial';
-
-type SidebarPanel = 'datasets' | 'history' | 'about' | null;
-
-export default function HomePage() {
-  const {
-    showSettings,
-    showAbout,
-    showTutorial,
-    showChat,
-    showColorbar,
-    currentDataset,
-    setShowSettings,
-    setShowAbout,
-    setShowTutorial,
-    setShowChat,
-    toggleColorbar,
-    setCurrentDataset,
-  } = useAppState();
-
-  const globeRef = useRef<GlobeRef>(null);
-  const [temperatureUnit, setTemperatureUnit] = useState<TemperatureUnit>('celsius');
-  const [activeSidebarPanel, setActiveSidebarPanel] = useState<SidebarPanel>(null);
-  const [selectedYear, setSelectedYear] = useState<number>(new Date().getFullYear());
-  const [isTimebarPlaying, setIsTimebarPlaying] = useState<boolean>(false);
-  const [selectedPressureLevel, setSelectedPressureLevel] = useState<PressureLevel>({
-    id: 'surface',
-    value: 1000,
-    label: 'Surface',
-    unit: 'hPa',
-  });
-
-  const [showRegionInfo, setShowRegionInfo] = useState<boolean>(false);
-  const [regionInfoData, setRegionInfoData] = useState<{
-    latitude: number;
-    longitude: number;
-    regionData: RegionData;
-  }>({
-    latitude: 21.25,
-    longitude: -71.25,
-    regionData: {
-      name: 'GPCP V2.3 Precipitation',
-      precipitation: 0.9,
-      temperature: 24.5,
-      dataset: 'Global Precipitation Climatology Project',
-    },
-  });
-
-  const [colorBarPosition, setColorBarPosition] = useState({ x: 24, y: 300 });
-  const [colorBarCollapsed, setColorBarCollapsed] = useState(false);
-  const [tutorialOpen, setTutorialOpen] = useState(false);
-
-  const handleShowSidebarPanel = (panel: SidebarPanel) => {
-    setActiveSidebarPanel(panel);
-  };
-
-  const handleSidebarPanelChange = (panel: SidebarPanel) => {
-    setActiveSidebarPanel(panel);
-  };
-
-  const handleYearChange = (year: number) => {
-    setSelectedYear(year);
-    console.log('Year changed to:', year);
-  };
-
-  const handleTimebarPlayPause = (isPlaying: boolean) => {
-    setIsTimebarPlaying(isPlaying);
-    console.log('Timebar playing:', isPlaying);
-  };
-
-  const handlePressureLevelChange = (level: PressureLevel) => {
-    setSelectedPressureLevel(level);
-    console.log('Pressure level changed to:', level);
-  };
-
-  const handleRegionClick = (
-    latitude: number,
-    longitude: number,
-    data?: RegionData
-  ) => {
-    console.log('Region clicked:', { latitude, longitude, data });
-    setRegionInfoData({
-      latitude,
-      longitude,
-      regionData: data || {
-        name: 'GPCP V2.3 Precipitation',
-        precipitation: Math.random() * 2,
-        temperature: 15 + Math.random() * 20,
-        dataset: 'Global Precipitation Climatology Project',
-      },
-    });
-    setShowRegionInfo(true);
-  };
-
-  const handleRegionInfoClose = () => {
-    setShowRegionInfo(false);
-    globeRef.current?.clearMarker();
-  };
-
-  const handleColorBarPositionChange = (position: { x: number; y: number }) => {
-    setColorBarPosition(position);
-  };
-
-  return (
-<<<<<<< HEAD
-    <section className="fixed inset-0 h-screen w-screen overflow-hidden">
-=======
-    <section
-      id="globe"
-      className="fixed inset-0 h-screen w-screen overflow-hidden"
-    >
-      {/* Full-screen Globe Background - Lowest Layer */}
->>>>>>> e3239cda
-      <Globe
-        ref={globeRef}
-        currentDataset={currentDataset}
-        onRegionClick={handleRegionClick}
-      />
-
-      <div className="pointer-events-none absolute inset-0 z-10">
-        <SettingsSideMenu />
-        <Tutorial
-          isOpen={tutorialOpen}
-          onClose={() => setTutorialOpen(false)}
-        />
-
-<<<<<<< HEAD
-        {/* FIX: Remove wrapper divs - components already use fixed positioning */}
-        <ColorBar
-          show={showColorbar}
-          onToggle={toggleColorbar}
-          dataset={currentDataset}
-          unit={temperatureUnit}
-          onUnitChange={setTemperatureUnit}
-          onPositionChange={handleColorBarPositionChange}
-          collapsed={colorBarCollapsed}
-        />
-
-        <RegionInfoPanel
-          show={showRegionInfo}
-          onClose={handleRegionInfoClose}
-          latitude={regionInfoData.latitude}
-          longitude={regionInfoData.longitude}
-          regionData={regionInfoData.regionData}
-          colorBarPosition={colorBarPosition}
-          colorBarCollapsed={colorBarCollapsed}
-        />
-=======
-        {/* ColorBar */}
-        <div id="temperature" className="pointer-events-auto absolute z-10">
-          <ColorBar
-            show={showColorbar}
-            onToggle={toggleColorbar}
-            dataset={currentDataset}
-            unit={temperatureUnit}
-            onUnitChange={setTemperatureUnit}
-            onPositionChange={handleColorBarPositionChange}
-            collapsed={colorBarCollapsed}
-          />
-        </div>
-        {/* RegionInfoPanel */}
-        <div className="pointer-events-auto absolute z-10">
-          <RegionInfoPanel
-            show={showRegionInfo}
-            onClose={handleRegionInfoClose}
-            latitude={regionInfoData.latitude}
-            longitude={regionInfoData.longitude}
-            regionData={regionInfoData.regionData}
-            colorBarPosition={colorBarPosition}
-            colorBarCollapsed={colorBarCollapsed}
-          />
-        </div>
->>>>>>> e3239cda
-
-        <div className="pointer-events-auto absolute bottom-0 left-0 right-12 z-20 pb-4">
-          <div className="relative flex items-end justify-center px-4">
-<<<<<<< HEAD
-            <div className="pointer-events-auto w-full max-w-4xl">
-=======
-            {/* TimeBar - Centered with flexible width */}
-            <div id="timebar" className="pointer-events-auto w-full max-w-4xl">
->>>>>>> e3239cda
-              <TimeBar
-                selectedYear={selectedYear}
-                onYearChange={handleYearChange}
-                onPlayPause={handleTimebarPlayPause}
-              />
-            </div>
-
-            <div
-              id="pressure"
-              className="pointer-events-auto absolute bottom-0 flex items-center gap-4"
-              style={{ left: 'calc(50% + 300px)', transform: 'translateX(0)' }}
-            >
-              <PressureLevelsSelector
-                selectedLevel={selectedPressureLevel}
-                onLevelChange={handlePressureLevelChange}
-              />
-            </div>
-          </div>
-        </div>
-
-        <div className="pointer-events-auto absolute right-0 top-0 z-20 h-full">
-          <ChatBot show={showChat} onClose={() => setShowChat(false)} />
-        </div>
-      </div>
-
-      {showSettings && (
-        <div className="absolute inset-0 z-50">
-          <SettingsModal onClose={() => setShowSettings(false)} />
-        </div>
-      )}
-
-      {showAbout && (
-        <div className="absolute inset-0 z-50">
-          <AboutModal
-            onClose={() => setShowAbout(false)}
-            onShowTutorial={() => {
-              setShowAbout(false);
-              setShowTutorial(true);
-            }}
-          />
-        </div>
-      )}
-
-      {showTutorial && (
-        <div className="absolute inset-0 z-50">
-          <TutorialModal onClose={() => setShowTutorial(false)} />
-        </div>
-      )}
-    </section>
-  );
+'use client';
+
+import React, { useState, useRef } from 'react';
+import Globe, { GlobeRef } from '@/components/Globe/Globe';
+import CollapsibleSidebar from '@/components/UI/CollapsibleSidebar';
+import ColorBar from '@/components/UI/ColorBar';
+import TimeBar from '@/components/UI/TimeBar';
+import YearSelector from '@/components/UI/Popups/YearSelector';
+import PressureLevelsSelector from '@/components/UI/Popups/PressureLevelsSelector';
+import RegionInfoPanel from '@/components/UI/RegionInfoPanel';
+import ChatBot from '@/components/Chat/ChatBot';
+import SettingsModal from '@/components/Modals/SettingsModal';
+import AboutModal from '@/components/Modals/AboutModal';
+import TutorialModal from '@/components/Modals/TutorialModal';
+import { useAppState } from '@/app/context/HeaderContext';
+import { TemperatureUnit, RegionData, PressureLevel } from '@/types';
+import { SettingsSideMenu } from './_components/SideSettingsMenu';
+import { Tutorial } from './_components/Tutorial';
+
+type SidebarPanel = 'datasets' | 'history' | 'about' | null;
+
+export default function HomePage() {
+  const {
+    showSettings,
+    showAbout,
+    showTutorial,
+    showChat,
+    showColorbar,
+    currentDataset,
+    setShowSettings,
+    setShowAbout,
+    setShowTutorial,
+    setShowChat,
+    toggleColorbar,
+    setCurrentDataset,
+  } = useAppState();
+
+  const globeRef = useRef<GlobeRef>(null);
+  const [temperatureUnit, setTemperatureUnit] = useState<TemperatureUnit>('celsius');
+  const [activeSidebarPanel, setActiveSidebarPanel] = useState<SidebarPanel>(null);
+  const [selectedYear, setSelectedYear] = useState<number>(new Date().getFullYear());
+  const [isTimebarPlaying, setIsTimebarPlaying] = useState<boolean>(false);
+  const [selectedPressureLevel, setSelectedPressureLevel] = useState<PressureLevel>({
+    id: 'surface',
+    value: 1000,
+    label: 'Surface',
+    unit: 'hPa',
+  });
+
+  const [showRegionInfo, setShowRegionInfo] = useState<boolean>(false);
+  const [regionInfoData, setRegionInfoData] = useState<{
+    latitude: number;
+    longitude: number;
+    regionData: RegionData;
+  }>({
+    latitude: 21.25,
+    longitude: -71.25,
+    regionData: {
+      name: 'GPCP V2.3 Precipitation',
+      precipitation: 0.9,
+      temperature: 24.5,
+      dataset: 'Global Precipitation Climatology Project',
+    },
+  });
+
+  const [colorBarPosition, setColorBarPosition] = useState({ x: 24, y: 300 });
+  const [colorBarCollapsed, setColorBarCollapsed] = useState(false);
+  const [tutorialOpen, setTutorialOpen] = useState(false);
+
+  const handleShowSidebarPanel = (panel: SidebarPanel) => {
+    setActiveSidebarPanel(panel);
+  };
+
+  const handleSidebarPanelChange = (panel: SidebarPanel) => {
+    setActiveSidebarPanel(panel);
+  };
+
+  const handleYearChange = (year: number) => {
+    setSelectedYear(year);
+    console.log('Year changed to:', year);
+  };
+
+  const handleTimebarPlayPause = (isPlaying: boolean) => {
+    setIsTimebarPlaying(isPlaying);
+    console.log('Timebar playing:', isPlaying);
+  };
+
+  const handlePressureLevelChange = (level: PressureLevel) => {
+    setSelectedPressureLevel(level);
+    console.log('Pressure level changed to:', level);
+  };
+
+  const handleRegionClick = (
+    latitude: number,
+    longitude: number,
+    data?: RegionData
+  ) => {
+    console.log('Region clicked:', { latitude, longitude, data });
+    setRegionInfoData({
+      latitude,
+      longitude,
+      regionData: data || {
+        name: 'GPCP V2.3 Precipitation',
+        precipitation: Math.random() * 2,
+        temperature: 15 + Math.random() * 20,
+        dataset: 'Global Precipitation Climatology Project',
+      },
+    });
+    setShowRegionInfo(true);
+  };
+
+  const handleRegionInfoClose = () => {
+    setShowRegionInfo(false);
+    globeRef.current?.clearMarker();
+  };
+
+  const handleColorBarPositionChange = (position: { x: number; y: number }) => {
+    setColorBarPosition(position);
+  };
+
+  return (
+    <section className="fixed inset-0 h-screen w-screen overflow-hidden">
+      <Globe
+        ref={globeRef}
+        currentDataset={currentDataset}
+        onRegionClick={handleRegionClick}
+      />
+
+      <div className="pointer-events-none absolute inset-0 z-10">
+        <SettingsSideMenu />
+        <Tutorial
+          isOpen={tutorialOpen}
+          onClose={() => setTutorialOpen(false)}
+        />
+
+        {/* FIX: Remove wrapper divs - components already use fixed positioning */}
+        <ColorBar
+          show={showColorbar}
+          onToggle={toggleColorbar}
+          dataset={currentDataset}
+          unit={temperatureUnit}
+          onUnitChange={setTemperatureUnit}
+          onPositionChange={handleColorBarPositionChange}
+          collapsed={colorBarCollapsed}
+        />
+
+        <RegionInfoPanel
+          show={showRegionInfo}
+          onClose={handleRegionInfoClose}
+          latitude={regionInfoData.latitude}
+          longitude={regionInfoData.longitude}
+          regionData={regionInfoData.regionData}
+          colorBarPosition={colorBarPosition}
+          colorBarCollapsed={colorBarCollapsed}
+        />
+
+        <div className="pointer-events-auto absolute bottom-0 left-0 right-12 z-20 pb-4">
+          <div className="relative flex items-end justify-center px-4">
+            <div className="pointer-events-auto w-full max-w-4xl">
+              <TimeBar
+                selectedYear={selectedYear}
+                onYearChange={handleYearChange}
+                onPlayPause={handleTimebarPlayPause}
+              />
+            </div>
+
+            <div
+              id="pressure"
+              className="pointer-events-auto absolute bottom-0 flex items-center gap-4"
+              style={{ left: 'calc(50% + 300px)', transform: 'translateX(0)' }}
+            >
+              <PressureLevelsSelector
+                selectedLevel={selectedPressureLevel}
+                onLevelChange={handlePressureLevelChange}
+              />
+            </div>
+          </div>
+        </div>
+
+        <div className="pointer-events-auto absolute right-0 top-0 z-20 h-full">
+          <ChatBot show={showChat} onClose={() => setShowChat(false)} />
+        </div>
+      </div>
+
+      {showSettings && (
+        <div className="absolute inset-0 z-50">
+          <SettingsModal onClose={() => setShowSettings(false)} />
+        </div>
+      )}
+
+      {showAbout && (
+        <div className="absolute inset-0 z-50">
+          <AboutModal
+            onClose={() => setShowAbout(false)}
+            onShowTutorial={() => {
+              setShowAbout(false);
+              setShowTutorial(true);
+            }}
+          />
+        </div>
+      )}
+
+      {showTutorial && (
+        <div className="absolute inset-0 z-50">
+          <TutorialModal onClose={() => setShowTutorial(false)} />
+        </div>
+      )}
+    </section>
+  );
 }