--- conflicted
+++ resolved
@@ -1,55 +1,3 @@
-<<<<<<< HEAD
-import type { Metadata } from 'next';
-import { Inter } from 'next/font/google';
-import '@/app/globals.css';
-import { AppStateProvider } from '@/app/context/HeaderContext';
-import Header from '@/components/Header/Header';
-
-const inter = Inter({ subsets: ['latin'] });
-
-export const metadata: Metadata = {
-  title: {
-    template: '%s | ICharm.AI',
-    default: 'ICharm.AI - Climate Data Visualization',
-  },
-  description:
-    'Advanced weather and climate data visualization platform with AI assistance',
-  icons: {
-    icon: '/favicon.ico',
-  },
-  keywords:
-    'weather, climate, data visualization, AI, globe, temperature, precipitation',
-  authors: [{ name: 'Your Team' }],
-  creator: 'SCIL',
-  publisher: 'SCIL',
-};
-
-export default function RootLayout({
-  children,
-}: {
-  children: React.ReactNode;
-}) {
-  return (
-    <html
-      lang="en"
-      className={`${inter.className} dark overflow-hidden scroll-smooth`}
-    >
-      <body
-        className={`h-screen bg-gradient-to-br from-black via-gray-900 to-black antialiased`}
-      >
-        <AppStateProvider>
-          <div className="flex h-full flex-col lg:px-6 lg:py-4">
-            <main id="root" className="flex h-full flex-col overflow-hidden">
-              <Header />
-              {children}
-            </main>
-          </div>
-        </AppStateProvider>
-      </body>
-    </html>
-  );
-}
-=======
 import type { Metadata } from 'next';
 import { Inter } from 'next/font/google';
 import '@/app/globals.css';
@@ -97,5 +45,4 @@
       </body>
     </html>
   );
-}
->>>>>>> 71c5eafc
+}